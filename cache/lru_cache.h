--- conflicted
+++ resolved
@@ -279,12 +279,8 @@
 class LRUCache : public ShardedCache {
  public:
   LRUCache(size_t capacity, int num_shard_bits, bool strict_capacity_limit,
-<<<<<<< HEAD
-           double high_pri_pool_ratio);
-=======
            double high_pri_pool_ratio,
            std::shared_ptr<MemoryAllocator> memory_allocator = nullptr);
->>>>>>> 641fae60
   virtual ~LRUCache();
   virtual const char* Name() const override { return "LRUCache"; }
   virtual CacheShard* GetShard(int shard) override;
