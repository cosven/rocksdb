//  Copyright (c) 2011-present, Facebook, Inc.  All rights reserved.
//  This source code is licensed under both the GPLv2 (found in the
//  COPYING file in the root directory) and Apache 2.0 License
//  (found in the LICENSE.Apache file in the root directory).
//
// Copyright (c) 2011 The LevelDB Authors. All rights reserved.
// Use of this source code is governed by a BSD-style license that can be
// found in the LICENSE file. See the AUTHORS file for names of contributors.

#pragma once
#include <algorithm>
#include <set>
#include <utility>
#include <vector>
#include <string>
#include "rocksdb/cache.h"
#include "db/dbformat.h"
#include "util/arena.h"
#include "util/autovector.h"

namespace rocksdb {

class VersionSet;

const uint64_t kFileNumberMask = 0x3FFFFFFFFFFFFFFF;

extern uint64_t PackFileNumberAndPathId(uint64_t number, uint64_t path_id);

// A copyable structure contains information needed to read data from an SST
// file. It can contain a pointer to a table reader opened for the file, or
// file number and size, which can be used to create a new table reader for it.
// The behavior is undefined when a copied of the structure is used when the
// file is not in any live version any more.
struct FileDescriptor {
  // Table reader in table_reader_handle
  TableReader* table_reader;
  uint64_t packed_number_and_path_id;
  uint64_t file_size;  // File size in bytes
  SequenceNumber smallest_seqno;  // The smallest seqno in this file
  SequenceNumber largest_seqno;   // The largest seqno in this file

  FileDescriptor() : FileDescriptor(0, 0, 0) {}

  FileDescriptor(uint64_t number, uint32_t path_id, uint64_t _file_size)
      : FileDescriptor(number, path_id, _file_size, kMaxSequenceNumber, 0) {}

  FileDescriptor(uint64_t number, uint32_t path_id, uint64_t _file_size,
                 SequenceNumber _smallest_seqno, SequenceNumber _largest_seqno)
      : table_reader(nullptr),
        packed_number_and_path_id(PackFileNumberAndPathId(number, path_id)),
        file_size(_file_size),
        smallest_seqno(_smallest_seqno),
        largest_seqno(_largest_seqno) {}

  FileDescriptor& operator=(const FileDescriptor& fd) {
    table_reader = fd.table_reader;
    packed_number_and_path_id = fd.packed_number_and_path_id;
    file_size = fd.file_size;
    smallest_seqno = fd.smallest_seqno;
    largest_seqno = fd.largest_seqno;
    return *this;
  }

  uint64_t GetNumber() const {
    return packed_number_and_path_id & kFileNumberMask;
  }
  uint32_t GetPathId() const {
    return static_cast<uint32_t>(
        packed_number_and_path_id / (kFileNumberMask + 1));
  }
  uint64_t GetFileSize() const { return file_size; }
};

struct FileSampledStats {
  FileSampledStats() : num_reads_sampled(0) {}
  FileSampledStats(const FileSampledStats& other) { *this = other; }
  FileSampledStats& operator=(const FileSampledStats& other) {
    num_reads_sampled = other.num_reads_sampled.load();
    return *this;
  }

  // number of user reads to this file.
  mutable std::atomic<uint64_t> num_reads_sampled;
};

struct FileMetaData {
  FileDescriptor fd;
  InternalKey smallest;            // Smallest internal key served by table
  InternalKey largest;             // Largest internal key served by table

  // Needs to be disposed when refs becomes 0.
  Cache::Handle* table_reader_handle;

  FileSampledStats stats;

  // Stats for compensating deletion entries during compaction

  // File size compensated by deletion entry.
  // This is updated in Version::UpdateAccumulatedStats() first time when the
  // file is created or loaded.  After it is updated (!= 0), it is immutable.
  uint64_t compensated_file_size;
  // These values can mutate, but they can only be read or written from
  // single-threaded LogAndApply thread
  uint64_t num_entries;            // the number of entries.
  uint64_t num_deletions;          // the number of deletion entries.
  uint64_t raw_key_size;           // total uncompressed key size.
  uint64_t raw_value_size;         // total uncompressed value size.

  int refs;  // Reference count

  bool being_compacted;        // Is this file undergoing compaction?
  bool init_stats_from_file;   // true if the data-entry stats of this file
                               // has initialized from file.

  bool marked_for_compaction;  // True if client asked us nicely to compact this
                               // file.

  FileMetaData()
      : table_reader_handle(nullptr),
        compensated_file_size(0),
        num_entries(0),
        num_deletions(0),
        raw_key_size(0),
        raw_value_size(0),
        refs(0),
        being_compacted(false),
        init_stats_from_file(false),
        marked_for_compaction(false) {}

  // REQUIRED: Keys must be given to the function in sorted order (it expects
  // the last key to be the largest).
  void UpdateBoundaries(const Slice& key, SequenceNumber seqno) {
    if (smallest.size() == 0) {
      smallest.DecodeFrom(key);
    }
    largest.DecodeFrom(key);
    fd.smallest_seqno = std::min(fd.smallest_seqno, seqno);
    fd.largest_seqno = std::max(fd.largest_seqno, seqno);
  }

  // Unlike UpdateBoundaries, ranges do not need to be presented in any
  // particular order.
  void UpdateBoundariesForRange(const InternalKey& start,
                                const InternalKey& end, SequenceNumber seqno,
                                const InternalKeyComparator& icmp) {
    if (smallest.size() == 0 || icmp.Compare(start, smallest) < 0) {
      smallest = start;
    }
    if (largest.size() == 0 || icmp.Compare(largest, end) < 0) {
      largest = end;
    }
    fd.smallest_seqno = std::min(fd.smallest_seqno, seqno);
    fd.largest_seqno = std::max(fd.largest_seqno, seqno);
  }
};

// A compressed copy of file meta data that just contain minimum data needed
// to server read operations, while still keeping the pointer to full metadata
// of the file in case it is needed.
struct FdWithKeyRange {
  FileDescriptor fd;
  FileMetaData* file_metadata;  // Point to all metadata
  Slice smallest_key;    // slice that contain smallest key
  Slice largest_key;     // slice that contain largest key

  FdWithKeyRange()
      : fd(),
        file_metadata(nullptr),
        smallest_key(),
        largest_key() {
  }

  FdWithKeyRange(FileDescriptor _fd, Slice _smallest_key, Slice _largest_key,
                 FileMetaData* _file_metadata)
      : fd(_fd),
        file_metadata(_file_metadata),
        smallest_key(_smallest_key),
        largest_key(_largest_key) {}
};

// Data structure to store an array of FdWithKeyRange in one level
// Actual data is guaranteed to be stored closely
struct LevelFilesBrief {
  size_t num_files;
  FdWithKeyRange* files;
  LevelFilesBrief() {
    num_files = 0;
    files = nullptr;
  }
};

class VersionEdit {
 public:
  VersionEdit() { Clear(); }
  ~VersionEdit() { }

  void Clear();

  void SetComparatorName(const Slice& name) {
    has_comparator_ = true;
    comparator_ = name.ToString();
  }
  void SetLogNumber(uint64_t num) {
    has_log_number_ = true;
    log_number_ = num;
  }
  void SetPrevLogNumber(uint64_t num) {
    has_prev_log_number_ = true;
    prev_log_number_ = num;
  }
  void SetNextFile(uint64_t num) {
    has_next_file_number_ = true;
    next_file_number_ = num;
  }
  void SetLastSequence(SequenceNumber seq) {
    has_last_sequence_ = true;
    last_sequence_ = seq;
  }
  void SetMaxColumnFamily(uint32_t max_column_family) {
    has_max_column_family_ = true;
    max_column_family_ = max_column_family;
  }
  void SetMinLogNumberToKeep(uint64_t num) {
    has_min_log_number_to_keep_ = true;
    min_log_number_to_keep_ = num;
  }

  bool has_log_number() { return has_log_number_; }

  uint64_t log_number() { return log_number_; }

  // Add the specified file at the specified number.
  // REQUIRES: This version has not been saved (see VersionSet::SaveTo)
  // REQUIRES: "smallest" and "largest" are smallest and largest keys in file
  void AddFile(int level, uint64_t file, uint32_t file_path_id,
               uint64_t file_size, const InternalKey& smallest,
               const InternalKey& largest, const SequenceNumber& smallest_seqno,
               const SequenceNumber& largest_seqno,
               bool marked_for_compaction) {
    assert(smallest_seqno <= largest_seqno);
    FileMetaData f;
    f.fd = FileDescriptor(file, file_path_id, file_size, smallest_seqno,
                          largest_seqno);
    f.smallest = smallest;
    f.largest = largest;
    f.fd.smallest_seqno = smallest_seqno;
    f.fd.largest_seqno = largest_seqno;
    f.marked_for_compaction = marked_for_compaction;
    new_files_.emplace_back(level, std::move(f));
  }

  void AddFile(int level, const FileMetaData& f) {
    assert(f.fd.smallest_seqno <= f.fd.largest_seqno);
    new_files_.emplace_back(level, f);
  }

  // Delete the specified "file" from the specified "level".
  void DeleteFile(int level, uint64_t file) {
    deleted_files_.insert({level, file});
  }

  // Number of edits
  size_t NumEntries() { return new_files_.size() + deleted_files_.size(); }

  bool IsColumnFamilyManipulation() {
    return is_column_family_add_ || is_column_family_drop_;
  }

  void SetColumnFamily(uint32_t column_family_id) {
    column_family_ = column_family_id;
  }

  // set column family ID by calling SetColumnFamily()
  void AddColumnFamily(const std::string& name) {
    assert(!is_column_family_drop_);
    assert(!is_column_family_add_);
    assert(NumEntries() == 0);
    is_column_family_add_ = true;
    column_family_name_ = name;
  }

  // set column family ID by calling SetColumnFamily()
  void DropColumnFamily() {
    assert(!is_column_family_drop_);
    assert(!is_column_family_add_);
    assert(NumEntries() == 0);
    is_column_family_drop_ = true;
  }

  // return true on success.
  bool EncodeTo(std::string* dst) const;
  Status DecodeFrom(const Slice& src);

  const char* DecodeNewFile4From(Slice* input);

  typedef std::set<std::pair<int, uint64_t>> DeletedFileSet;

  const DeletedFileSet& GetDeletedFiles() { return deleted_files_; }
  const std::vector<std::pair<int, FileMetaData>>& GetNewFiles() {
    return new_files_;
  }

<<<<<<< HEAD
  bool GetNextFileNumber(uint64_t* result) const {
      if (has_next_file_number_) {
          *result = next_file_number_;
      }
      return has_next_file_number_;
=======
  void MarkAtomicGroup(uint32_t remaining_entries) {
    is_in_atomic_group_ = true;
    remaining_entries_ = remaining_entries;
>>>>>>> f438b98e
  }

  std::string DebugString(bool hex_key = false) const;
  std::string DebugJSON(int edit_num, bool hex_key = false) const;

 private:
  friend class VersionSet;
  friend class Version;

  bool GetLevel(Slice* input, int* level, const char** msg);

  int max_level_;
  std::string comparator_;
  uint64_t log_number_;
  uint64_t prev_log_number_;
  uint64_t next_file_number_;
  uint32_t max_column_family_;
  // The most recent WAL log number that is deleted
  uint64_t min_log_number_to_keep_;
  SequenceNumber last_sequence_;
  bool has_comparator_;
  bool has_log_number_;
  bool has_prev_log_number_;
  bool has_next_file_number_;
  bool has_last_sequence_;
  bool has_max_column_family_;
  bool has_min_log_number_to_keep_;

  DeletedFileSet deleted_files_;
  std::vector<std::pair<int, FileMetaData>> new_files_;

  // Each version edit record should have column_family_ set
  // If it's not set, it is default (0)
  uint32_t column_family_;
  // a version edit can be either column_family add or
  // column_family drop. If it's column family add,
  // it also includes column family name.
  bool is_column_family_drop_;
  bool is_column_family_add_;
  std::string column_family_name_;

  bool is_in_atomic_group_;
  uint32_t remaining_entries_;
};

}  // namespace rocksdb<|MERGE_RESOLUTION|>--- conflicted
+++ resolved
@@ -299,18 +299,16 @@
   const std::vector<std::pair<int, FileMetaData>>& GetNewFiles() {
     return new_files_;
   }
-
-<<<<<<< HEAD
+  void MarkAtomicGroup(uint32_t remaining_entries) {
+    is_in_atomic_group_ = true;
+    remaining_entries_ = remaining_entries;
+  }
+
   bool GetNextFileNumber(uint64_t* result) const {
       if (has_next_file_number_) {
           *result = next_file_number_;
       }
       return has_next_file_number_;
-=======
-  void MarkAtomicGroup(uint32_t remaining_entries) {
-    is_in_atomic_group_ = true;
-    remaining_entries_ = remaining_entries;
->>>>>>> f438b98e
   }
 
   std::string DebugString(bool hex_key = false) const;
