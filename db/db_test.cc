//  Copyright (c) 2013, Facebook, Inc.  All rights reserved.
//  This source code is licensed under the BSD-style license found in the
//  LICENSE file in the root directory of this source tree. An additional grant
//  of patent rights can be found in the PATENTS file in the same directory.
//
// Copyright (c) 2011 The LevelDB Authors. All rights reserved.
// Use of this source code is governed by a BSD-style license that can be
// found in the LICENSE file. See the AUTHORS file for names of contributors.

#include <algorithm>
#include <set>
#include <unistd.h>

#include "rocksdb/db.h"
#include "rocksdb/filter_policy.h"
#include "db/db_impl.h"
#include "db/filename.h"
#include "db/version_set.h"
#include "db/write_batch_internal.h"
#include "rocksdb/cache.h"
#include "rocksdb/compaction_filter.h"
#include "rocksdb/env.h"
#include "rocksdb/table.h"
#include "util/hash.h"
#include "util/logging.h"
#include "util/mutexlock.h"
#include "util/testharness.h"
#include "util/testutil.h"
#include "util/statistics.h"
#include "utilities/merge_operators.h"

namespace rocksdb {

static bool SnappyCompressionSupported(const CompressionOptions& options) {
  std::string out;
  Slice in = "aaaaaaaaaaaaaaaaaaaaaaaaaaaaaaa";
  return port::Snappy_Compress(options, in.data(), in.size(), &out);
}

static bool ZlibCompressionSupported(const CompressionOptions& options) {
  std::string out;
  Slice in = "aaaaaaaaaaaaaaaaaaaaaaaaaaaaaaa";
  return port::Zlib_Compress(options, in.data(), in.size(), &out);
}

static bool BZip2CompressionSupported(const CompressionOptions& options) {
  std::string out;
  Slice in = "aaaaaaaaaaaaaaaaaaaaaaaaaaaaaaa";
  return port::BZip2_Compress(options, in.data(), in.size(), &out);
}

static std::string RandomString(Random* rnd, int len) {
  std::string r;
  test::RandomString(rnd, len, &r);
  return r;
}

namespace anon {
class AtomicCounter {
 private:
  port::Mutex mu_;
  int count_;
 public:
  AtomicCounter() : count_(0) { }
  void Increment() {
    MutexLock l(&mu_);
    count_++;
  }
  int Read() {
    MutexLock l(&mu_);
    return count_;
  }
  void Reset() {
    MutexLock l(&mu_);
    count_ = 0;
  }
};

}

// Special Env used to delay background operations
class SpecialEnv : public EnvWrapper {
 public:
  // sstable Sync() calls are blocked while this pointer is non-nullptr.
  port::AtomicPointer delay_sstable_sync_;

  // Simulate no-space errors while this pointer is non-nullptr.
  port::AtomicPointer no_space_;

  // Simulate non-writable file system while this pointer is non-nullptr
  port::AtomicPointer non_writable_;

  // Force sync of manifest files to fail while this pointer is non-nullptr
  port::AtomicPointer manifest_sync_error_;

  // Force write to manifest files to fail while this pointer is non-nullptr
  port::AtomicPointer manifest_write_error_;

  // Force write to log files to fail while this pointer is non-nullptr
  port::AtomicPointer log_write_error_;

  bool count_random_reads_;
  anon::AtomicCounter random_read_counter_;

  anon::AtomicCounter sleep_counter_;

  explicit SpecialEnv(Env* base) : EnvWrapper(base) {
    delay_sstable_sync_.Release_Store(nullptr);
    no_space_.Release_Store(nullptr);
    non_writable_.Release_Store(nullptr);
    count_random_reads_ = false;
    manifest_sync_error_.Release_Store(nullptr);
    manifest_write_error_.Release_Store(nullptr);
    log_write_error_.Release_Store(nullptr);
   }

  Status NewWritableFile(const std::string& f, unique_ptr<WritableFile>* r,
                         const EnvOptions& soptions) {
    class SSTableFile : public WritableFile {
     private:
      SpecialEnv* env_;
      unique_ptr<WritableFile> base_;

     public:
      SSTableFile(SpecialEnv* env, unique_ptr<WritableFile>&& base)
          : env_(env),
            base_(std::move(base)) {
      }
      Status Append(const Slice& data) {
        if (env_->no_space_.Acquire_Load() != nullptr) {
          // Drop writes on the floor
          return Status::OK();
        } else {
          return base_->Append(data);
        }
      }
      Status Close() { return base_->Close(); }
      Status Flush() { return base_->Flush(); }
      Status Sync() {
        while (env_->delay_sstable_sync_.Acquire_Load() != nullptr) {
          env_->SleepForMicroseconds(100000);
        }
        return base_->Sync();
      }
    };
    class ManifestFile : public WritableFile {
     private:
      SpecialEnv* env_;
      unique_ptr<WritableFile> base_;
     public:
      ManifestFile(SpecialEnv* env, unique_ptr<WritableFile>&& b)
          : env_(env), base_(std::move(b)) { }
      Status Append(const Slice& data) {
        if (env_->manifest_write_error_.Acquire_Load() != nullptr) {
          return Status::IOError("simulated writer error");
        } else {
          return base_->Append(data);
        }
      }
      Status Close() { return base_->Close(); }
      Status Flush() { return base_->Flush(); }
      Status Sync() {
        if (env_->manifest_sync_error_.Acquire_Load() != nullptr) {
          return Status::IOError("simulated sync error");
        } else {
          return base_->Sync();
        }
      }
    };
    class LogFile : public WritableFile {
     private:
      SpecialEnv* env_;
      unique_ptr<WritableFile> base_;
     public:
      LogFile(SpecialEnv* env, unique_ptr<WritableFile>&& b)
          : env_(env), base_(std::move(b)) { }
      Status Append(const Slice& data) {
        if (env_->log_write_error_.Acquire_Load() != nullptr) {
          return Status::IOError("simulated writer error");
        } else {
          return base_->Append(data);
        }
      }
      Status Close() { return base_->Close(); }
      Status Flush() { return base_->Flush(); }
      Status Sync() { return base_->Sync(); }
    };

    if (non_writable_.Acquire_Load() != nullptr) {
      return Status::IOError("simulated write error");
    }

    Status s = target()->NewWritableFile(f, r, soptions);
    if (s.ok()) {
      if (strstr(f.c_str(), ".sst") != nullptr) {
        r->reset(new SSTableFile(this, std::move(*r)));
      } else if (strstr(f.c_str(), "MANIFEST") != nullptr) {
        r->reset(new ManifestFile(this, std::move(*r)));
      } else if (strstr(f.c_str(), "log") != nullptr) {
        r->reset(new LogFile(this, std::move(*r)));
      }
    }
    return s;
  }

  Status NewRandomAccessFile(const std::string& f,
                             unique_ptr<RandomAccessFile>* r,
                             const EnvOptions& soptions) {
    class CountingFile : public RandomAccessFile {
     private:
      unique_ptr<RandomAccessFile> target_;
      anon::AtomicCounter* counter_;
     public:
      CountingFile(unique_ptr<RandomAccessFile>&& target,
                   anon::AtomicCounter* counter)
          : target_(std::move(target)), counter_(counter) {
      }
      virtual Status Read(uint64_t offset, size_t n, Slice* result,
                          char* scratch) const {
        counter_->Increment();
        return target_->Read(offset, n, result, scratch);
      }
    };

    Status s = target()->NewRandomAccessFile(f, r, soptions);
    if (s.ok() && count_random_reads_) {
      r->reset(new CountingFile(std::move(*r), &random_read_counter_));
    }
    return s;
  }

  virtual void SleepForMicroseconds(int micros) {
    sleep_counter_.Increment();
    target()->SleepForMicroseconds(micros);
  }
};

class DBTest {
 private:
  const FilterPolicy* filter_policy_;

 protected:
  // Sequence of option configurations to try
  enum OptionConfig {
    kDefault,
    kVectorRep,
    kMergePut,
    kFilter,
    kUncompressed,
    kNumLevel_3,
    kDBLogDir,
    kWalDir,
    kManifestFileSize,
    kCompactOnFlush,
    kPerfOptions,
    kDeletesFilterFirst,
    kHashSkipList,
    kUniversalCompaction,
    kCompressedBlockCache,
    kEnd
  };
  int option_config_;

 public:
  std::string dbname_;
  SpecialEnv* env_;
  DB* db_;

  Options last_options_;

  // Skip some options, as they may not be applicable to a specific test.
  // To add more skip constants, use values 4, 8, 16, etc.
  enum OptionSkip {
    kNoSkip = 0,
    kSkipDeletesFilterFirst = 1,
    kSkipUniversalCompaction = 2,
    kSkipMergePut = 4
  };

  DBTest() : option_config_(kDefault),
             env_(new SpecialEnv(Env::Default())) {
    filter_policy_ = NewBloomFilterPolicy(10);
    dbname_ = test::TmpDir() + "/db_test";
    ASSERT_OK(DestroyDB(dbname_, Options()));
    db_ = nullptr;
    Reopen();
  }

  ~DBTest() {
    delete db_;
    ASSERT_OK(DestroyDB(dbname_, Options()));
    delete env_;
    delete filter_policy_;
  }

  // Switch to a fresh database with the next option configuration to
  // test.  Return false if there are no more configurations to test.
  bool ChangeOptions(int skip_mask = kNoSkip) {
    option_config_++;

    // skip some options
    if (skip_mask & kSkipDeletesFilterFirst &&
        option_config_ == kDeletesFilterFirst) {
      option_config_++;
    }
    if (skip_mask & kSkipUniversalCompaction &&
        option_config_ == kUniversalCompaction) {
      option_config_++;
    }
    if (skip_mask & kSkipMergePut && option_config_ == kMergePut) {
      option_config_++;
    }
    if (option_config_ >= kEnd) {
      Destroy(&last_options_);
      return false;
    } else {
      DestroyAndReopen();
      return true;
    }
  }

  // Switch between different compaction styles (we have only 2 now).
  bool ChangeCompactOptions(Options* prev_options = nullptr) {
    if (option_config_ == kDefault) {
      option_config_ = kUniversalCompaction;
      if (prev_options == nullptr) {
        prev_options = &last_options_;
      }
      Destroy(prev_options);
      TryReopen();
      return true;
    } else {
      return false;
    }
  }

  // Return the current option configuration.
  Options CurrentOptions() {
    Options options;
    switch (option_config_) {
      case kHashSkipList:
        options.memtable_factory.reset(
            NewHashSkipListRepFactory(NewFixedPrefixTransform(1)));
        break;
      case kMergePut:
        options.merge_operator = MergeOperators::CreatePutOperator();
        break;
      case kFilter:
        options.filter_policy = filter_policy_;
        break;
      case kUncompressed:
        options.compression = kNoCompression;
        break;
      case kNumLevel_3:
        options.num_levels = 3;
        break;
      case kDBLogDir:
        options.db_log_dir = test::TmpDir();
        break;
      case kWalDir:
        options.wal_dir = "/tmp/wal";
        break;
      case kManifestFileSize:
        options.max_manifest_file_size = 50; // 50 bytes
      case kCompactOnFlush:
        options.purge_redundant_kvs_while_flush =
          !options.purge_redundant_kvs_while_flush;
        break;
      case kPerfOptions:
        options.hard_rate_limit = 2.0;
        options.rate_limit_delay_max_milliseconds = 2;
        // TODO -- test more options
        break;
      case kDeletesFilterFirst:
        options.filter_deletes = true;
        break;
      case kVectorRep:
        options.memtable_factory.reset(new VectorRepFactory(100));
        break;
      case kUniversalCompaction:
        options.compaction_style = kCompactionStyleUniversal;
        break;
      case kCompressedBlockCache:
        options.block_cache_compressed = NewLRUCache(8*1024*1024);
        break;
      default:
        break;
    }
    return options;
  }

  DBImpl* dbfull() {
    return reinterpret_cast<DBImpl*>(db_);
  }

  void Reopen(Options* options = nullptr) {
    ASSERT_OK(TryReopen(options));
  }

  void Close() {
    delete db_;
    db_ = nullptr;
  }

  void DestroyAndReopen(Options* options = nullptr) {
    //Destroy using last options
    Destroy(&last_options_);
    ASSERT_OK(TryReopen(options));
  }

  void Destroy(Options* options) {
    delete db_;
    db_ = nullptr;
    ASSERT_OK(DestroyDB(dbname_, *options));
  }

  Status PureReopen(Options* options, DB** db) {
    return DB::Open(*options, dbname_, db);
  }

  Status TryReopen(Options* options = nullptr) {
    delete db_;
    db_ = nullptr;
    Options opts;
    if (options != nullptr) {
      opts = *options;
    } else {
      opts = CurrentOptions();
      opts.create_if_missing = true;
    }
    last_options_ = opts;

    return DB::Open(opts, dbname_, &db_);
  }

  Status Put(const Slice& k, const Slice& v, WriteOptions wo = WriteOptions()) {
    if (kMergePut == option_config_ ) {
      return db_->Merge(wo, k, v);
    } else {
      return db_->Put(wo, k, v);
    }
  }

  Status Delete(const std::string& k) {
    return db_->Delete(WriteOptions(), k);
  }

  std::string Get(const std::string& k, const Snapshot* snapshot = nullptr) {
    ReadOptions options;
    options.verify_checksums = true;
    options.snapshot = snapshot;
    std::string result;
    Status s = db_->Get(options, k, &result);
    if (s.IsNotFound()) {
      result = "NOT_FOUND";
    } else if (!s.ok()) {
      result = s.ToString();
    }
    return result;
  }

  // Return a string that contains all key,value pairs in order,
  // formatted like "(k1->v1)(k2->v2)".
  std::string Contents() {
    std::vector<std::string> forward;
    std::string result;
    Iterator* iter = db_->NewIterator(ReadOptions());
    for (iter->SeekToFirst(); iter->Valid(); iter->Next()) {
      std::string s = IterStatus(iter);
      result.push_back('(');
      result.append(s);
      result.push_back(')');
      forward.push_back(s);
    }

    // Check reverse iteration results are the reverse of forward results
    unsigned int matched = 0;
    for (iter->SeekToLast(); iter->Valid(); iter->Prev()) {
      ASSERT_LT(matched, forward.size());
      ASSERT_EQ(IterStatus(iter), forward[forward.size() - matched - 1]);
      matched++;
    }
    ASSERT_EQ(matched, forward.size());

    delete iter;
    return result;
  }

  std::string AllEntriesFor(const Slice& user_key) {
    Iterator* iter = dbfull()->TEST_NewInternalIterator();
    InternalKey target(user_key, kMaxSequenceNumber, kTypeValue);
    iter->Seek(target.Encode());
    std::string result;
    if (!iter->status().ok()) {
      result = iter->status().ToString();
    } else {
      result = "[ ";
      bool first = true;
      while (iter->Valid()) {
        ParsedInternalKey ikey(Slice(), 0, kTypeValue);
        if (!ParseInternalKey(iter->key(), &ikey)) {
          result += "CORRUPTED";
        } else {
          if (last_options_.comparator->Compare(ikey.user_key, user_key) != 0) {
            break;
          }
          if (!first) {
            result += ", ";
          }
          first = false;
          switch (ikey.type) {
            case kTypeValue:
              result += iter->value().ToString();
              break;
            case kTypeMerge:
              // keep it the same as kTypeValue for testing kMergePut
              result += iter->value().ToString();
              break;
            case kTypeDeletion:
              result += "DEL";
              break;
            case kTypeColumnFamilyDeletion:
            case kTypeColumnFamilyValue:
            case kTypeColumnFamilyMerge:
            case kTypeLogData:
              assert(false);
              break;
          }
        }
        iter->Next();
      }
      if (!first) {
        result += " ";
      }
      result += "]";
    }
    delete iter;
    return result;
  }

  int NumTableFilesAtLevel(int level) {
    std::string property;
    ASSERT_TRUE(
        db_->GetProperty("rocksdb.num-files-at-level" + NumberToString(level),
                         &property));
    return atoi(property.c_str());
  }

  int TotalTableFiles() {
    int result = 0;
    for (int level = 0; level < db_->NumberLevels(); level++) {
      result += NumTableFilesAtLevel(level);
    }
    return result;
  }

  // Return spread of files per level
  std::string FilesPerLevel() {
    std::string result;
    int last_non_zero_offset = 0;
    for (int level = 0; level < db_->NumberLevels(); level++) {
      int f = NumTableFilesAtLevel(level);
      char buf[100];
      snprintf(buf, sizeof(buf), "%s%d", (level ? "," : ""), f);
      result += buf;
      if (f > 0) {
        last_non_zero_offset = result.size();
      }
    }
    result.resize(last_non_zero_offset);
    return result;
  }

  int CountFiles() {
    std::vector<std::string> files;
    env_->GetChildren(dbname_, &files);

    std::vector<std::string> logfiles;
    if (dbname_ != last_options_.wal_dir) {
      env_->GetChildren(last_options_.wal_dir, &logfiles);
    }

    return static_cast<int>(files.size() + logfiles.size());
  }

  int CountLiveFiles() {
    std::vector<std::string> files;
    uint64_t manifest_file_size;
    db_->GetLiveFiles(files, &manifest_file_size);
    return files.size();
  }

  uint64_t Size(const Slice& start, const Slice& limit) {
    Range r(start, limit);
    uint64_t size;
    db_->GetApproximateSizes(&r, 1, &size);
    return size;
  }

  void Compact(const Slice& start, const Slice& limit) {
    db_->CompactRange(&start, &limit);
  }

  // Do n memtable compactions, each of which produces an sstable
  // covering the range [small,large].
  void MakeTables(int n, const std::string& small, const std::string& large) {
    for (int i = 0; i < n; i++) {
      Put(small, "begin");
      Put(large, "end");
      dbfull()->TEST_FlushMemTable();
    }
  }

  // Prevent pushing of new sstables into deeper levels by adding
  // tables that cover a specified range to all levels.
  void FillLevels(const std::string& smallest, const std::string& largest) {
    MakeTables(db_->NumberLevels(), smallest, largest);
  }

  void DumpFileCounts(const char* label) {
    fprintf(stderr, "---\n%s:\n", label);
    fprintf(stderr, "maxoverlap: %lld\n",
            static_cast<long long>(
                dbfull()->TEST_MaxNextLevelOverlappingBytes()));
    for (int level = 0; level < db_->NumberLevels(); level++) {
      int num = NumTableFilesAtLevel(level);
      if (num > 0) {
        fprintf(stderr, "  level %3d : %d files\n", level, num);
      }
    }
  }

  std::string DumpSSTableList() {
    std::string property;
    db_->GetProperty("rocksdb.sstables", &property);
    return property;
  }

  std::string IterStatus(Iterator* iter) {
    std::string result;
    if (iter->Valid()) {
      result = iter->key().ToString() + "->" + iter->value().ToString();
    } else {
      result = "(invalid)";
    }
    return result;
  }

  Options OptionsForLogIterTest() {
    Options options = CurrentOptions();
    options.create_if_missing = true;
    options.WAL_ttl_seconds = 1000;
    return options;
  }

  std::unique_ptr<TransactionLogIterator> OpenTransactionLogIter(
      const SequenceNumber seq) {
    unique_ptr<TransactionLogIterator> iter;
    Status status = dbfull()->GetUpdatesSince(seq, &iter);
    ASSERT_OK(status);
    ASSERT_TRUE(iter->Valid());
    return std::move(iter);
  }

  std::string DummyString(size_t len, char c = 'a') {
    return std::string(len, c);
  }

  void VerifyIterLast(std::string expected_key) {
    Iterator* iter = db_->NewIterator(ReadOptions());
    iter->SeekToLast();
    ASSERT_EQ(IterStatus(iter), expected_key);
    delete iter;
  }
};

static std::string Key(int i) {
  char buf[100];
  snprintf(buf, sizeof(buf), "key%06d", i);
  return std::string(buf);
}

static long TestGetTickerCount(const Options& options, Tickers ticker_type) {
  return options.statistics->getTickerCount(ticker_type);
}

TEST(DBTest, Empty) {
  do {
    ASSERT_TRUE(db_ != nullptr);
    ASSERT_EQ("NOT_FOUND", Get("foo"));
  } while (ChangeOptions());
}

TEST(DBTest, ReadWrite) {
  do {
    ASSERT_OK(Put("foo", "v1"));
    ASSERT_EQ("v1", Get("foo"));
    ASSERT_OK(Put("bar", "v2"));
    ASSERT_OK(Put("foo", "v3"));
    ASSERT_EQ("v3", Get("foo"));
    ASSERT_EQ("v2", Get("bar"));
  } while (ChangeOptions());
}

// Make sure that when options.block_cache is set, after a new table is
// created its index/filter blocks are added to block cache.
TEST(DBTest, IndexAndFilterBlocksOfNewTableAddedToCache) {
  Options options = CurrentOptions();
  std::unique_ptr<const FilterPolicy> filter_policy(NewBloomFilterPolicy(20));
  options.filter_policy = filter_policy.get();
  options.create_if_missing = true;
  options.statistics = rocksdb::CreateDBStatistics();
  DestroyAndReopen(&options);

  ASSERT_OK(db_->Put(WriteOptions(), "key", "val"));
  // Create a new talbe.
  dbfull()->Flush(FlushOptions());

  // index/filter blocks added to block cache right after table creation.
  ASSERT_EQ(1, TestGetTickerCount(options, BLOCK_CACHE_INDEX_MISS));
  ASSERT_EQ(1, TestGetTickerCount(options, BLOCK_CACHE_FILTER_MISS));
  ASSERT_EQ(2, /* only index/filter were added */
            TestGetTickerCount(options, BLOCK_CACHE_ADD));
  ASSERT_EQ(0, TestGetTickerCount(options, BLOCK_CACHE_DATA_MISS));

  // Make sure filter block is in cache.
  std::string value;
  ReadOptions ropt;
  db_->KeyMayExist(ReadOptions(), "key", &value);

  // Miss count should remain the same.
  ASSERT_EQ(1, TestGetTickerCount(options, BLOCK_CACHE_FILTER_MISS));
  ASSERT_EQ(1, TestGetTickerCount(options, BLOCK_CACHE_FILTER_HIT));

  db_->KeyMayExist(ReadOptions(), "key", &value);
  ASSERT_EQ(1, TestGetTickerCount(options, BLOCK_CACHE_FILTER_MISS));
  ASSERT_EQ(2, TestGetTickerCount(options, BLOCK_CACHE_FILTER_HIT));

  // Make sure index block is in cache.
  auto index_block_hit = TestGetTickerCount(options, BLOCK_CACHE_FILTER_HIT);
  value = Get("key");
  ASSERT_EQ(1, TestGetTickerCount(options, BLOCK_CACHE_FILTER_MISS));
  ASSERT_EQ(index_block_hit + 1,
            TestGetTickerCount(options, BLOCK_CACHE_FILTER_HIT));

  value = Get("key");
  ASSERT_EQ(1, TestGetTickerCount(options, BLOCK_CACHE_FILTER_MISS));
  ASSERT_EQ(index_block_hit + 2,
            TestGetTickerCount(options, BLOCK_CACHE_FILTER_HIT));
}

TEST(DBTest, LevelLimitReopen) {
  Options options = CurrentOptions();
  Reopen(&options);

  const std::string value(1024 * 1024, ' ');
  int i = 0;
  while (NumTableFilesAtLevel(2) == 0) {
    ASSERT_OK(Put(Key(i++), value));
  }

  options.num_levels = 1;
  options.max_bytes_for_level_multiplier_additional.resize(1, 1);
  Status s = TryReopen(&options);
  ASSERT_EQ(s.IsInvalidArgument(), true);
  ASSERT_EQ(s.ToString(),
<<<<<<< HEAD
            "Corruption: VersionEdit: column family already has "
            "more levels than specified");
=======
            "Invalid argument: db has more levels than options.num_levels");
>>>>>>> 4e8321bf

  options.num_levels = 10;
  options.max_bytes_for_level_multiplier_additional.resize(10, 1);
  ASSERT_OK(TryReopen(&options));
}

TEST(DBTest, Preallocation) {
  const std::string src = dbname_ + "/alloc_test";
  unique_ptr<WritableFile> srcfile;
  const EnvOptions soptions;
  ASSERT_OK(env_->NewWritableFile(src, &srcfile, soptions));
  srcfile->SetPreallocationBlockSize(1024 * 1024);

  // No writes should mean no preallocation
  size_t block_size, last_allocated_block;
  srcfile->GetPreallocationStatus(&block_size, &last_allocated_block);
  ASSERT_EQ(last_allocated_block, 0UL);

  // Small write should preallocate one block
  srcfile->Append("test");
  srcfile->GetPreallocationStatus(&block_size, &last_allocated_block);
  ASSERT_EQ(last_allocated_block, 1UL);

  // Write an entire preallocation block, make sure we increased by two.
  std::string buf(block_size, ' ');
  srcfile->Append(buf);
  srcfile->GetPreallocationStatus(&block_size, &last_allocated_block);
  ASSERT_EQ(last_allocated_block, 2UL);

  // Write five more blocks at once, ensure we're where we need to be.
  buf = std::string(block_size * 5, ' ');
  srcfile->Append(buf);
  srcfile->GetPreallocationStatus(&block_size, &last_allocated_block);
  ASSERT_EQ(last_allocated_block, 7UL);
}

TEST(DBTest, PutDeleteGet) {
  do {
    ASSERT_OK(db_->Put(WriteOptions(), "foo", "v1"));
    ASSERT_EQ("v1", Get("foo"));
    ASSERT_OK(db_->Put(WriteOptions(), "foo", "v2"));
    ASSERT_EQ("v2", Get("foo"));
    ASSERT_OK(db_->Delete(WriteOptions(), "foo"));
    ASSERT_EQ("NOT_FOUND", Get("foo"));
  } while (ChangeOptions());
}


TEST(DBTest, GetFromImmutableLayer) {
  do {
    Options options = CurrentOptions();
    options.env = env_;
    options.write_buffer_size = 100000;  // Small write buffer
    Reopen(&options);

    ASSERT_OK(Put("foo", "v1"));
    ASSERT_EQ("v1", Get("foo"));

    env_->delay_sstable_sync_.Release_Store(env_);   // Block sync calls
    Put("k1", std::string(100000, 'x'));             // Fill memtable
    Put("k2", std::string(100000, 'y'));             // Trigger compaction
    ASSERT_EQ("v1", Get("foo"));
    env_->delay_sstable_sync_.Release_Store(nullptr);   // Release sync calls
  } while (ChangeOptions());
}

TEST(DBTest, GetFromVersions) {
  do {
    ASSERT_OK(Put("foo", "v1"));
    dbfull()->TEST_FlushMemTable();
    ASSERT_EQ("v1", Get("foo"));
  } while (ChangeOptions());
}

TEST(DBTest, GetSnapshot) {
  do {
    // Try with both a short key and a long key
    for (int i = 0; i < 2; i++) {
      std::string key = (i == 0) ? std::string("foo") : std::string(200, 'x');
      ASSERT_OK(Put(key, "v1"));
      const Snapshot* s1 = db_->GetSnapshot();
      ASSERT_OK(Put(key, "v2"));
      ASSERT_EQ("v2", Get(key));
      ASSERT_EQ("v1", Get(key, s1));
      dbfull()->TEST_FlushMemTable();
      ASSERT_EQ("v2", Get(key));
      ASSERT_EQ("v1", Get(key, s1));
      db_->ReleaseSnapshot(s1);
    }
  } while (ChangeOptions());
}

TEST(DBTest, GetLevel0Ordering) {
  do {
    // Check that we process level-0 files in correct order.  The code
    // below generates two level-0 files where the earlier one comes
    // before the later one in the level-0 file list since the earlier
    // one has a smaller "smallest" key.
    ASSERT_OK(Put("bar", "b"));
    ASSERT_OK(Put("foo", "v1"));
    dbfull()->TEST_FlushMemTable();
    ASSERT_OK(Put("foo", "v2"));
    dbfull()->TEST_FlushMemTable();
    ASSERT_EQ("v2", Get("foo"));
  } while (ChangeOptions());
}

TEST(DBTest, GetOrderedByLevels) {
  do {
    ASSERT_OK(Put("foo", "v1"));
    Compact("a", "z");
    ASSERT_EQ("v1", Get("foo"));
    ASSERT_OK(Put("foo", "v2"));
    ASSERT_EQ("v2", Get("foo"));
    dbfull()->TEST_FlushMemTable();
    ASSERT_EQ("v2", Get("foo"));
  } while (ChangeOptions());
}

TEST(DBTest, GetPicksCorrectFile) {
  do {
    // Arrange to have multiple files in a non-level-0 level.
    ASSERT_OK(Put("a", "va"));
    Compact("a", "b");
    ASSERT_OK(Put("x", "vx"));
    Compact("x", "y");
    ASSERT_OK(Put("f", "vf"));
    Compact("f", "g");
    ASSERT_EQ("va", Get("a"));
    ASSERT_EQ("vf", Get("f"));
    ASSERT_EQ("vx", Get("x"));
  } while (ChangeOptions());
}

TEST(DBTest, GetEncountersEmptyLevel) {
  do {
    // Arrange for the following to happen:
    //   * sstable A in level 0
    //   * nothing in level 1
    //   * sstable B in level 2
    // Then do enough Get() calls to arrange for an automatic compaction
    // of sstable A.  A bug would cause the compaction to be marked as
    // occuring at level 1 (instead of the correct level 0).

    // Step 1: First place sstables in levels 0 and 2
    int compaction_count = 0;
    while (NumTableFilesAtLevel(0) == 0 ||
           NumTableFilesAtLevel(2) == 0) {
      ASSERT_LE(compaction_count, 100) << "could not fill levels 0 and 2";
      compaction_count++;
      Put("a", "begin");
      Put("z", "end");
      dbfull()->TEST_FlushMemTable();
    }

    // Step 2: clear level 1 if necessary.
    dbfull()->TEST_CompactRange(1, nullptr, nullptr);
    ASSERT_EQ(NumTableFilesAtLevel(0), 1);
    ASSERT_EQ(NumTableFilesAtLevel(1), 0);
    ASSERT_EQ(NumTableFilesAtLevel(2), 1);

    // Step 3: read a bunch of times
    for (int i = 0; i < 1000; i++) {
      ASSERT_EQ("NOT_FOUND", Get("missing"));
    }

    // Step 4: Wait for compaction to finish
    env_->SleepForMicroseconds(1000000);

    ASSERT_EQ(NumTableFilesAtLevel(0), 1); // XXX
  } while (ChangeOptions(kSkipUniversalCompaction));
}

// KeyMayExist can lead to a few false positives, but not false negatives.
// To make test deterministic, use a much larger number of bits per key-20 than
// bits in the key, so that false positives are eliminated
TEST(DBTest, KeyMayExist) {
  do {
    ReadOptions ropts;
    std::string value;
    Options options = CurrentOptions();
    options.filter_policy = NewBloomFilterPolicy(20);
    options.statistics = rocksdb::CreateDBStatistics();
    Reopen(&options);

    ASSERT_TRUE(!db_->KeyMayExist(ropts, "a", &value));

    ASSERT_OK(db_->Put(WriteOptions(), "a", "b"));
    bool value_found = false;
    ASSERT_TRUE(db_->KeyMayExist(ropts, "a", &value, &value_found));
    ASSERT_TRUE(value_found);
    ASSERT_EQ("b", value);

    dbfull()->Flush(FlushOptions());
    value.clear();

    long numopen = TestGetTickerCount(options, NO_FILE_OPENS);
    long cache_added = TestGetTickerCount(options, BLOCK_CACHE_ADD);
    ASSERT_TRUE(db_->KeyMayExist(ropts, "a", &value, &value_found));
    ASSERT_TRUE(!value_found);
    // assert that no new files were opened and no new blocks were
    // read into block cache.
    ASSERT_EQ(numopen, TestGetTickerCount(options, NO_FILE_OPENS));
    ASSERT_EQ(cache_added, TestGetTickerCount(options, BLOCK_CACHE_ADD));

    ASSERT_OK(db_->Delete(WriteOptions(), "a"));

    numopen = TestGetTickerCount(options, NO_FILE_OPENS);
    cache_added = TestGetTickerCount(options, BLOCK_CACHE_ADD);
    ASSERT_TRUE(!db_->KeyMayExist(ropts, "a", &value));
    ASSERT_EQ(numopen, TestGetTickerCount(options, NO_FILE_OPENS));
    ASSERT_EQ(cache_added, TestGetTickerCount(options, BLOCK_CACHE_ADD));

    dbfull()->Flush(FlushOptions());
    dbfull()->CompactRange(nullptr, nullptr);

    numopen = TestGetTickerCount(options, NO_FILE_OPENS);
    cache_added = TestGetTickerCount(options, BLOCK_CACHE_ADD);
    ASSERT_TRUE(!db_->KeyMayExist(ropts, "a", &value));
    ASSERT_EQ(numopen, TestGetTickerCount(options, NO_FILE_OPENS));
    ASSERT_EQ(cache_added, TestGetTickerCount(options, BLOCK_CACHE_ADD));

    ASSERT_OK(db_->Delete(WriteOptions(), "c"));

    numopen = TestGetTickerCount(options, NO_FILE_OPENS);
    cache_added = TestGetTickerCount(options, BLOCK_CACHE_ADD);
    ASSERT_TRUE(!db_->KeyMayExist(ropts, "c", &value));
    ASSERT_EQ(numopen, TestGetTickerCount(options, NO_FILE_OPENS));
    ASSERT_EQ(cache_added, TestGetTickerCount(options, BLOCK_CACHE_ADD));

    delete options.filter_policy;
  } while (ChangeOptions());
}

TEST(DBTest, NonBlockingIteration) {
  do {
    ReadOptions non_blocking_opts, regular_opts;
    Options options = CurrentOptions();
    options.statistics = rocksdb::CreateDBStatistics();
    non_blocking_opts.read_tier = kBlockCacheTier;
    Reopen(&options);
    // write one kv to the database.
    ASSERT_OK(db_->Put(WriteOptions(), "a", "b"));

    // scan using non-blocking iterator. We should find it because
    // it is in memtable.
    Iterator* iter = db_->NewIterator(non_blocking_opts);
    int count = 0;
    for (iter->SeekToFirst(); iter->Valid(); iter->Next()) {
      ASSERT_OK(iter->status());
      count++;
    }
    ASSERT_EQ(count, 1);
    delete iter;

    // flush memtable to storage. Now, the key should not be in the
    // memtable neither in the block cache.
    dbfull()->Flush(FlushOptions());

    // verify that a non-blocking iterator does not find any
    // kvs. Neither does it do any IOs to storage.
    long numopen = TestGetTickerCount(options, NO_FILE_OPENS);
    long cache_added = TestGetTickerCount(options, BLOCK_CACHE_ADD);
    iter = db_->NewIterator(non_blocking_opts);
    count = 0;
    for (iter->SeekToFirst(); iter->Valid(); iter->Next()) {
      count++;
    }
    ASSERT_EQ(count, 0);
    ASSERT_TRUE(iter->status().IsIncomplete());
    ASSERT_EQ(numopen, TestGetTickerCount(options, NO_FILE_OPENS));
    ASSERT_EQ(cache_added, TestGetTickerCount(options, BLOCK_CACHE_ADD));
    delete iter;

    // read in the specified block via a regular get
    ASSERT_EQ(Get("a"), "b");

    // verify that we can find it via a non-blocking scan
    numopen = TestGetTickerCount(options, NO_FILE_OPENS);
    cache_added = TestGetTickerCount(options, BLOCK_CACHE_ADD);
    iter = db_->NewIterator(non_blocking_opts);
    count = 0;
    for (iter->SeekToFirst(); iter->Valid(); iter->Next()) {
      ASSERT_OK(iter->status());
      count++;
    }
    ASSERT_EQ(count, 1);
    ASSERT_EQ(numopen, TestGetTickerCount(options, NO_FILE_OPENS));
    ASSERT_EQ(cache_added, TestGetTickerCount(options, BLOCK_CACHE_ADD));
    delete iter;

  } while (ChangeOptions());
}

// A delete is skipped for key if KeyMayExist(key) returns False
// Tests Writebatch consistency and proper delete behaviour
TEST(DBTest, FilterDeletes) {
  do {
    Options options = CurrentOptions();
    options.filter_policy = NewBloomFilterPolicy(20);
    options.filter_deletes = true;
    Reopen(&options);
    WriteBatch batch;

    batch.Delete("a");
    dbfull()->Write(WriteOptions(), &batch);
    ASSERT_EQ(AllEntriesFor("a"), "[ ]"); // Delete skipped
    batch.Clear();

    batch.Put("a", "b");
    batch.Delete("a");
    dbfull()->Write(WriteOptions(), &batch);
    ASSERT_EQ(Get("a"), "NOT_FOUND");
    ASSERT_EQ(AllEntriesFor("a"), "[ DEL, b ]"); // Delete issued
    batch.Clear();

    batch.Delete("c");
    batch.Put("c", "d");
    dbfull()->Write(WriteOptions(), &batch);
    ASSERT_EQ(Get("c"), "d");
    ASSERT_EQ(AllEntriesFor("c"), "[ d ]"); // Delete skipped
    batch.Clear();

    dbfull()->Flush(FlushOptions()); // A stray Flush

    batch.Delete("c");
    dbfull()->Write(WriteOptions(), &batch);
    ASSERT_EQ(AllEntriesFor("c"), "[ DEL, d ]"); // Delete issued
    batch.Clear();

    delete options.filter_policy;
  } while (ChangeCompactOptions());
}

TEST(DBTest, IterEmpty) {
  do {
    Iterator* iter = db_->NewIterator(ReadOptions());

    iter->SeekToFirst();
    ASSERT_EQ(IterStatus(iter), "(invalid)");

    iter->SeekToLast();
    ASSERT_EQ(IterStatus(iter), "(invalid)");

    iter->Seek("foo");
    ASSERT_EQ(IterStatus(iter), "(invalid)");

    delete iter;
  } while (ChangeCompactOptions());
}

TEST(DBTest, IterSingle) {
  do {
    ASSERT_OK(Put("a", "va"));
    Iterator* iter = db_->NewIterator(ReadOptions());

    iter->SeekToFirst();
    ASSERT_EQ(IterStatus(iter), "a->va");
    iter->Next();
    ASSERT_EQ(IterStatus(iter), "(invalid)");
    iter->SeekToFirst();
    ASSERT_EQ(IterStatus(iter), "a->va");
    iter->Prev();
    ASSERT_EQ(IterStatus(iter), "(invalid)");

    iter->SeekToLast();
    ASSERT_EQ(IterStatus(iter), "a->va");
    iter->Next();
    ASSERT_EQ(IterStatus(iter), "(invalid)");
    iter->SeekToLast();
    ASSERT_EQ(IterStatus(iter), "a->va");
    iter->Prev();
    ASSERT_EQ(IterStatus(iter), "(invalid)");

    iter->Seek("");
    ASSERT_EQ(IterStatus(iter), "a->va");
    iter->Next();
    ASSERT_EQ(IterStatus(iter), "(invalid)");

    iter->Seek("a");
    ASSERT_EQ(IterStatus(iter), "a->va");
    iter->Next();
    ASSERT_EQ(IterStatus(iter), "(invalid)");

    iter->Seek("b");
    ASSERT_EQ(IterStatus(iter), "(invalid)");

    delete iter;
  } while (ChangeCompactOptions());
}

TEST(DBTest, IterMulti) {
  do {
    ASSERT_OK(Put("a", "va"));
    ASSERT_OK(Put("b", "vb"));
    ASSERT_OK(Put("c", "vc"));
    Iterator* iter = db_->NewIterator(ReadOptions());

    iter->SeekToFirst();
    ASSERT_EQ(IterStatus(iter), "a->va");
    iter->Next();
    ASSERT_EQ(IterStatus(iter), "b->vb");
    iter->Next();
    ASSERT_EQ(IterStatus(iter), "c->vc");
    iter->Next();
    ASSERT_EQ(IterStatus(iter), "(invalid)");
    iter->SeekToFirst();
    ASSERT_EQ(IterStatus(iter), "a->va");
    iter->Prev();
    ASSERT_EQ(IterStatus(iter), "(invalid)");

    iter->SeekToLast();
    ASSERT_EQ(IterStatus(iter), "c->vc");
    iter->Prev();
    ASSERT_EQ(IterStatus(iter), "b->vb");
    iter->Prev();
    ASSERT_EQ(IterStatus(iter), "a->va");
    iter->Prev();
    ASSERT_EQ(IterStatus(iter), "(invalid)");
    iter->SeekToLast();
    ASSERT_EQ(IterStatus(iter), "c->vc");
    iter->Next();
    ASSERT_EQ(IterStatus(iter), "(invalid)");

    iter->Seek("");
    ASSERT_EQ(IterStatus(iter), "a->va");
    iter->Seek("a");
    ASSERT_EQ(IterStatus(iter), "a->va");
    iter->Seek("ax");
    ASSERT_EQ(IterStatus(iter), "b->vb");
    iter->Seek("b");
    ASSERT_EQ(IterStatus(iter), "b->vb");
    iter->Seek("z");
    ASSERT_EQ(IterStatus(iter), "(invalid)");

    // Switch from reverse to forward
    iter->SeekToLast();
    iter->Prev();
    iter->Prev();
    iter->Next();
    ASSERT_EQ(IterStatus(iter), "b->vb");

    // Switch from forward to reverse
    iter->SeekToFirst();
    iter->Next();
    iter->Next();
    iter->Prev();
    ASSERT_EQ(IterStatus(iter), "b->vb");

    // Make sure iter stays at snapshot
    ASSERT_OK(Put("a",  "va2"));
    ASSERT_OK(Put("a2", "va3"));
    ASSERT_OK(Put("b",  "vb2"));
    ASSERT_OK(Put("c",  "vc2"));
    ASSERT_OK(Delete("b"));
    iter->SeekToFirst();
    ASSERT_EQ(IterStatus(iter), "a->va");
    iter->Next();
    ASSERT_EQ(IterStatus(iter), "b->vb");
    iter->Next();
    ASSERT_EQ(IterStatus(iter), "c->vc");
    iter->Next();
    ASSERT_EQ(IterStatus(iter), "(invalid)");
    iter->SeekToLast();
    ASSERT_EQ(IterStatus(iter), "c->vc");
    iter->Prev();
    ASSERT_EQ(IterStatus(iter), "b->vb");
    iter->Prev();
    ASSERT_EQ(IterStatus(iter), "a->va");
    iter->Prev();
    ASSERT_EQ(IterStatus(iter), "(invalid)");

    delete iter;
  } while (ChangeCompactOptions());
}

// Check that we can skip over a run of user keys
// by using reseek rather than sequential scan
TEST(DBTest, IterReseek) {
  Options options = CurrentOptions();
  options.max_sequential_skip_in_iterations = 3;
  options.create_if_missing = true;
  options.statistics = rocksdb::CreateDBStatistics();
  DestroyAndReopen(&options);

  // insert two keys with same userkey and verify that
  // reseek is not invoked. For each of these test cases,
  // verify that we can find the next key "b".
  ASSERT_OK(Put("a",  "one"));
  ASSERT_OK(Put("a",  "two"));
  ASSERT_OK(Put("b",  "bone"));
  Iterator* iter = db_->NewIterator(ReadOptions());
  iter->SeekToFirst();
  ASSERT_EQ(TestGetTickerCount(options, NUMBER_OF_RESEEKS_IN_ITERATION), 0);
  ASSERT_EQ(IterStatus(iter), "a->two");
  iter->Next();
  ASSERT_EQ(TestGetTickerCount(options, NUMBER_OF_RESEEKS_IN_ITERATION), 0);
  ASSERT_EQ(IterStatus(iter), "b->bone");
  delete iter;

  // insert a total of three keys with same userkey and verify
  // that reseek is still not invoked.
  ASSERT_OK(Put("a",  "three"));
  iter = db_->NewIterator(ReadOptions());
  iter->SeekToFirst();
  ASSERT_EQ(IterStatus(iter), "a->three");
  iter->Next();
  ASSERT_EQ(TestGetTickerCount(options, NUMBER_OF_RESEEKS_IN_ITERATION), 0);
  ASSERT_EQ(IterStatus(iter), "b->bone");
  delete iter;

  // insert a total of four keys with same userkey and verify
  // that reseek is invoked.
  ASSERT_OK(Put("a",  "four"));
  iter = db_->NewIterator(ReadOptions());
  iter->SeekToFirst();
  ASSERT_EQ(IterStatus(iter), "a->four");
  ASSERT_EQ(TestGetTickerCount(options, NUMBER_OF_RESEEKS_IN_ITERATION), 0);
  iter->Next();
  ASSERT_EQ(TestGetTickerCount(options, NUMBER_OF_RESEEKS_IN_ITERATION), 1);
  ASSERT_EQ(IterStatus(iter), "b->bone");
  delete iter;

  // Testing reverse iterator
  // At this point, we have three versions of "a" and one version of "b".
  // The reseek statistics is already at 1.
  int num_reseeks =
      (int)TestGetTickerCount(options, NUMBER_OF_RESEEKS_IN_ITERATION);

  // Insert another version of b and assert that reseek is not invoked
  ASSERT_OK(Put("b",  "btwo"));
  iter = db_->NewIterator(ReadOptions());
  iter->SeekToLast();
  ASSERT_EQ(IterStatus(iter), "b->btwo");
  ASSERT_EQ(TestGetTickerCount(options, NUMBER_OF_RESEEKS_IN_ITERATION),
            num_reseeks);
  iter->Prev();
  ASSERT_EQ(TestGetTickerCount(options, NUMBER_OF_RESEEKS_IN_ITERATION),
            num_reseeks + 1);
  ASSERT_EQ(IterStatus(iter), "a->four");
  delete iter;

  // insert two more versions of b. This makes a total of 4 versions
  // of b and 4 versions of a.
  ASSERT_OK(Put("b",  "bthree"));
  ASSERT_OK(Put("b",  "bfour"));
  iter = db_->NewIterator(ReadOptions());
  iter->SeekToLast();
  ASSERT_EQ(IterStatus(iter), "b->bfour");
  ASSERT_EQ(TestGetTickerCount(options, NUMBER_OF_RESEEKS_IN_ITERATION),
            num_reseeks + 2);
  iter->Prev();

  // the previous Prev call should have invoked reseek
  ASSERT_EQ(TestGetTickerCount(options, NUMBER_OF_RESEEKS_IN_ITERATION),
            num_reseeks + 3);
  ASSERT_EQ(IterStatus(iter), "a->four");
  delete iter;
}

TEST(DBTest, IterSmallAndLargeMix) {
  do {
    ASSERT_OK(Put("a", "va"));
    ASSERT_OK(Put("b", std::string(100000, 'b')));
    ASSERT_OK(Put("c", "vc"));
    ASSERT_OK(Put("d", std::string(100000, 'd')));
    ASSERT_OK(Put("e", std::string(100000, 'e')));

    Iterator* iter = db_->NewIterator(ReadOptions());

    iter->SeekToFirst();
    ASSERT_EQ(IterStatus(iter), "a->va");
    iter->Next();
    ASSERT_EQ(IterStatus(iter), "b->" + std::string(100000, 'b'));
    iter->Next();
    ASSERT_EQ(IterStatus(iter), "c->vc");
    iter->Next();
    ASSERT_EQ(IterStatus(iter), "d->" + std::string(100000, 'd'));
    iter->Next();
    ASSERT_EQ(IterStatus(iter), "e->" + std::string(100000, 'e'));
    iter->Next();
    ASSERT_EQ(IterStatus(iter), "(invalid)");

    iter->SeekToLast();
    ASSERT_EQ(IterStatus(iter), "e->" + std::string(100000, 'e'));
    iter->Prev();
    ASSERT_EQ(IterStatus(iter), "d->" + std::string(100000, 'd'));
    iter->Prev();
    ASSERT_EQ(IterStatus(iter), "c->vc");
    iter->Prev();
    ASSERT_EQ(IterStatus(iter), "b->" + std::string(100000, 'b'));
    iter->Prev();
    ASSERT_EQ(IterStatus(iter), "a->va");
    iter->Prev();
    ASSERT_EQ(IterStatus(iter), "(invalid)");

    delete iter;
  } while (ChangeCompactOptions());
}

TEST(DBTest, IterMultiWithDelete) {
  do {
    ASSERT_OK(Put("a", "va"));
    ASSERT_OK(Put("b", "vb"));
    ASSERT_OK(Put("c", "vc"));
    ASSERT_OK(Delete("b"));
    ASSERT_EQ("NOT_FOUND", Get("b"));

    Iterator* iter = db_->NewIterator(ReadOptions());
    iter->Seek("c");
    ASSERT_EQ(IterStatus(iter), "c->vc");
    if (!CurrentOptions().merge_operator) {
      // TODO: merge operator does not support backward iteration yet
      iter->Prev();
      ASSERT_EQ(IterStatus(iter), "a->va");
    }
    delete iter;
  } while (ChangeOptions());
}

TEST(DBTest, IterPrevMaxSkip) {
  do {
    for (int i = 0; i < 2; i++) {
      db_->Put(WriteOptions(), "key1", "v1");
      db_->Put(WriteOptions(), "key2", "v2");
      db_->Put(WriteOptions(), "key3", "v3");
      db_->Put(WriteOptions(), "key4", "v4");
      db_->Put(WriteOptions(), "key5", "v5");
    }

    VerifyIterLast("key5->v5");

    ASSERT_OK(db_->Delete(WriteOptions(), "key5"));
    VerifyIterLast("key4->v4");

    ASSERT_OK(db_->Delete(WriteOptions(), "key4"));
    VerifyIterLast("key3->v3");

    ASSERT_OK(db_->Delete(WriteOptions(), "key3"));
    VerifyIterLast("key2->v2");

    ASSERT_OK(db_->Delete(WriteOptions(), "key2"));
    VerifyIterLast("key1->v1");

    ASSERT_OK(db_->Delete(WriteOptions(), "key1"));
    VerifyIterLast("(invalid)");
  } while (ChangeOptions(kSkipMergePut));
}

TEST(DBTest, IterWithSnapshot) {
  do {
    ASSERT_OK(Put("key1", "val1"));
    ASSERT_OK(Put("key2", "val2"));
    ASSERT_OK(Put("key3", "val3"));
    ASSERT_OK(Put("key4", "val4"));
    ASSERT_OK(Put("key5", "val5"));

    const Snapshot *snapshot = db_->GetSnapshot();
    ReadOptions options;
    options.snapshot = snapshot;
    Iterator* iter = db_->NewIterator(options);

    // Put more values after the snapshot
    ASSERT_OK(Put("key100", "val100"));
    ASSERT_OK(Put("key101", "val101"));

    iter->Seek("key5");
    ASSERT_EQ(IterStatus(iter), "key5->val5");
    if (!CurrentOptions().merge_operator) {
      // TODO: merge operator does not support backward iteration yet
      iter->Prev();
      ASSERT_EQ(IterStatus(iter), "key4->val4");
      iter->Prev();
      ASSERT_EQ(IterStatus(iter), "key3->val3");

      iter->Next();
      ASSERT_EQ(IterStatus(iter), "key4->val4");
      iter->Next();
      ASSERT_EQ(IterStatus(iter), "key5->val5");
      iter->Next();
      ASSERT_TRUE(!iter->Valid());
    }
    db_->ReleaseSnapshot(snapshot);
    delete iter;
  } while (ChangeOptions());
}

TEST(DBTest, Recover) {
  do {
    ASSERT_OK(Put("foo", "v1"));
    ASSERT_OK(Put("baz", "v5"));

    Reopen();
    ASSERT_EQ("v1", Get("foo"));

    ASSERT_EQ("v1", Get("foo"));
    ASSERT_EQ("v5", Get("baz"));
    ASSERT_OK(Put("bar", "v2"));
    ASSERT_OK(Put("foo", "v3"));

    Reopen();
    ASSERT_EQ("v3", Get("foo"));
    ASSERT_OK(Put("foo", "v4"));
    ASSERT_EQ("v4", Get("foo"));
    ASSERT_EQ("v2", Get("bar"));
    ASSERT_EQ("v5", Get("baz"));
  } while (ChangeOptions());
}

TEST(DBTest, RollLog) {
  do {
    ASSERT_OK(Put("foo", "v1"));
    ASSERT_OK(Put("baz", "v5"));

    Reopen();
    for (int i = 0; i < 10; i++) {
      Reopen();
    }
    ASSERT_OK(Put("foo", "v4"));
    for (int i = 0; i < 10; i++) {
      Reopen();
    }
  } while (ChangeOptions());
}

TEST(DBTest, WAL) {
  do {
    Options options = CurrentOptions();
    WriteOptions writeOpt = WriteOptions();
    writeOpt.disableWAL = true;
    ASSERT_OK(dbfull()->Put(writeOpt, "foo", "v1"));
    ASSERT_OK(dbfull()->Put(writeOpt, "bar", "v1"));

    Reopen();
    ASSERT_EQ("v1", Get("foo"));
    ASSERT_EQ("v1", Get("bar"));

    writeOpt.disableWAL = false;
    ASSERT_OK(dbfull()->Put(writeOpt, "bar", "v2"));
    writeOpt.disableWAL = true;
    ASSERT_OK(dbfull()->Put(writeOpt, "foo", "v2"));

    Reopen();
    // Both value's should be present.
    ASSERT_EQ("v2", Get("bar"));
    ASSERT_EQ("v2", Get("foo"));

    writeOpt.disableWAL = true;
    ASSERT_OK(dbfull()->Put(writeOpt, "bar", "v3"));
    writeOpt.disableWAL = false;
    ASSERT_OK(dbfull()->Put(writeOpt, "foo", "v3"));

    Reopen();
    // again both values should be present.
    ASSERT_EQ("v3", Get("foo"));
    ASSERT_EQ("v3", Get("bar"));
  } while (ChangeCompactOptions());
}

TEST(DBTest, CheckLock) {
  do {
    DB* localdb;
    Options options = CurrentOptions();
    ASSERT_OK(TryReopen(&options));

    // second open should fail
    ASSERT_TRUE(!(PureReopen(&options, &localdb)).ok());
  } while (ChangeCompactOptions());
}

TEST(DBTest, FlushMultipleMemtable) {
  do {
    Options options = CurrentOptions();
    WriteOptions writeOpt = WriteOptions();
    writeOpt.disableWAL = true;
    options.max_write_buffer_number = 4;
    options.min_write_buffer_number_to_merge = 3;
    Reopen(&options);
    ASSERT_OK(dbfull()->Put(writeOpt, "foo", "v1"));
    dbfull()->Flush(FlushOptions());
    ASSERT_OK(dbfull()->Put(writeOpt, "bar", "v1"));

    ASSERT_EQ("v1", Get("foo"));
    ASSERT_EQ("v1", Get("bar"));
    dbfull()->Flush(FlushOptions());
  } while (ChangeCompactOptions());
}

TEST(DBTest, NumImmutableMemTable) {
  do {
    Options options = CurrentOptions();
    WriteOptions writeOpt = WriteOptions();
    writeOpt.disableWAL = true;
    options.max_write_buffer_number = 4;
    options.min_write_buffer_number_to_merge = 3;
    options.write_buffer_size = 1000000;
    Reopen(&options);

    std::string big_value(1000000, 'x');
    std::string num;

    ASSERT_OK(dbfull()->Put(writeOpt, "k1", big_value));
    ASSERT_TRUE(dbfull()->GetProperty("rocksdb.num-immutable-mem-table", &num));
    ASSERT_EQ(num, "0");

    ASSERT_OK(dbfull()->Put(writeOpt, "k2", big_value));
    ASSERT_TRUE(dbfull()->GetProperty("rocksdb.num-immutable-mem-table", &num));
    ASSERT_EQ(num, "1");

    ASSERT_OK(dbfull()->Put(writeOpt, "k3", big_value));
    ASSERT_TRUE(dbfull()->GetProperty("rocksdb.num-immutable-mem-table", &num));
    ASSERT_EQ(num, "2");

    dbfull()->Flush(FlushOptions());
    ASSERT_TRUE(dbfull()->GetProperty("rocksdb.num-immutable-mem-table", &num));
    ASSERT_EQ(num, "0");
  } while (ChangeCompactOptions());
}

TEST(DBTest, FLUSH) {
  do {
    Options options = CurrentOptions();
    WriteOptions writeOpt = WriteOptions();
    writeOpt.disableWAL = true;
    ASSERT_OK(dbfull()->Put(writeOpt, "foo", "v1"));
    // this will now also flush the last 2 writes
    dbfull()->Flush(FlushOptions());
    ASSERT_OK(dbfull()->Put(writeOpt, "bar", "v1"));

    Reopen();
    ASSERT_EQ("v1", Get("foo"));
    ASSERT_EQ("v1", Get("bar"));

    writeOpt.disableWAL = true;
    ASSERT_OK(dbfull()->Put(writeOpt, "bar", "v2"));
    ASSERT_OK(dbfull()->Put(writeOpt, "foo", "v2"));
    dbfull()->Flush(FlushOptions());

    Reopen();
    ASSERT_EQ("v2", Get("bar"));
    ASSERT_EQ("v2", Get("foo"));

    writeOpt.disableWAL = false;
    ASSERT_OK(dbfull()->Put(writeOpt, "bar", "v3"));
    ASSERT_OK(dbfull()->Put(writeOpt, "foo", "v3"));
    dbfull()->Flush(FlushOptions());

    Reopen();
    // 'foo' should be there because its put
    // has WAL enabled.
    ASSERT_EQ("v3", Get("foo"));
    ASSERT_EQ("v3", Get("bar"));
  } while (ChangeCompactOptions());
}

TEST(DBTest, RecoveryWithEmptyLog) {
  do {
    ASSERT_OK(Put("foo", "v1"));
    ASSERT_OK(Put("foo", "v2"));
    Reopen();
    Reopen();
    ASSERT_OK(Put("foo", "v3"));
    Reopen();
    ASSERT_EQ("v3", Get("foo"));
  } while (ChangeOptions());
}

// Check that writes done during a memtable compaction are recovered
// if the database is shutdown during the memtable compaction.
TEST(DBTest, RecoverDuringMemtableCompaction) {
  do {
    Options options = CurrentOptions();
    options.env = env_;
    options.write_buffer_size = 1000000;
    Reopen(&options);

    // Trigger a long memtable compaction and reopen the database during it
    ASSERT_OK(Put("foo", "v1"));                         // Goes to 1st log file
    ASSERT_OK(Put("big1", std::string(10000000, 'x')));  // Fills memtable
    ASSERT_OK(Put("big2", std::string(1000, 'y')));      // Triggers compaction
    ASSERT_OK(Put("bar", "v2"));                         // Goes to new log file

    Reopen(&options);
    ASSERT_EQ("v1", Get("foo"));
    ASSERT_EQ("v2", Get("bar"));
    ASSERT_EQ(std::string(10000000, 'x'), Get("big1"));
    ASSERT_EQ(std::string(1000, 'y'), Get("big2"));
  } while (ChangeOptions());
}

TEST(DBTest, MinorCompactionsHappen) {
  do {
    Options options = CurrentOptions();
    options.write_buffer_size = 10000;
    Reopen(&options);

    const int N = 500;

    int starting_num_tables = TotalTableFiles();
    for (int i = 0; i < N; i++) {
      ASSERT_OK(Put(Key(i), Key(i) + std::string(1000, 'v')));
    }
    int ending_num_tables = TotalTableFiles();
    ASSERT_GT(ending_num_tables, starting_num_tables);

    for (int i = 0; i < N; i++) {
      ASSERT_EQ(Key(i) + std::string(1000, 'v'), Get(Key(i)));
    }

    Reopen();

    for (int i = 0; i < N; i++) {
      ASSERT_EQ(Key(i) + std::string(1000, 'v'), Get(Key(i)));
    }
  } while (ChangeCompactOptions());
}

TEST(DBTest, ManifestRollOver) {
  do {
    Options options = CurrentOptions();
    options.max_manifest_file_size = 10 ;  // 10 bytes
    Reopen(&options);
    {
      ASSERT_OK(Put("manifest_key1", std::string(1000, '1')));
      ASSERT_OK(Put("manifest_key2", std::string(1000, '2')));
      ASSERT_OK(Put("manifest_key3", std::string(1000, '3')));
      uint64_t manifest_before_flush =
        dbfull()->TEST_Current_Manifest_FileNo();
      dbfull()->Flush(FlushOptions()); // This should trigger LogAndApply.
      uint64_t manifest_after_flush =
        dbfull()->TEST_Current_Manifest_FileNo();
      ASSERT_GT(manifest_after_flush, manifest_before_flush);
      Reopen(&options);
      ASSERT_GT(dbfull()->TEST_Current_Manifest_FileNo(),
                manifest_after_flush);
      // check if a new manifest file got inserted or not.
      ASSERT_EQ(std::string(1000, '1'), Get("manifest_key1"));
      ASSERT_EQ(std::string(1000, '2'), Get("manifest_key2"));
      ASSERT_EQ(std::string(1000, '3'), Get("manifest_key3"));
    }
  } while (ChangeCompactOptions());
}

TEST(DBTest, IdentityAcrossRestarts) {
  do {
    std::string id1;
    ASSERT_OK(db_->GetDbIdentity(id1));

    Options options = CurrentOptions();
    Reopen(&options);
    std::string id2;
    ASSERT_OK(db_->GetDbIdentity(id2));
    // id1 should match id2 because identity was not regenerated
    ASSERT_EQ(id1.compare(id2), 0);

    std::string idfilename = IdentityFileName(dbname_);
    ASSERT_OK(env_->DeleteFile(idfilename));
    Reopen(&options);
    std::string id3;
    ASSERT_OK(db_->GetDbIdentity(id3));
    // id1 should NOT match id3 because identity was regenerated
    ASSERT_NE(id1.compare(id3), 0);
  } while (ChangeCompactOptions());
}

TEST(DBTest, RecoverWithLargeLog) {
  do {
    {
      Options options = CurrentOptions();
      Reopen(&options);
      ASSERT_OK(Put("big1", std::string(200000, '1')));
      ASSERT_OK(Put("big2", std::string(200000, '2')));
      ASSERT_OK(Put("small3", std::string(10, '3')));
      ASSERT_OK(Put("small4", std::string(10, '4')));
      ASSERT_EQ(NumTableFilesAtLevel(0), 0);
    }

    // Make sure that if we re-open with a small write buffer size that
    // we flush table files in the middle of a large log file.
    Options options = CurrentOptions();
    options.write_buffer_size = 100000;
    Reopen(&options);
    ASSERT_EQ(NumTableFilesAtLevel(0), 3);
    ASSERT_EQ(std::string(200000, '1'), Get("big1"));
    ASSERT_EQ(std::string(200000, '2'), Get("big2"));
    ASSERT_EQ(std::string(10, '3'), Get("small3"));
    ASSERT_EQ(std::string(10, '4'), Get("small4"));
    ASSERT_GT(NumTableFilesAtLevel(0), 1);
  } while (ChangeCompactOptions());
}

TEST(DBTest, CompactionsGenerateMultipleFiles) {
  Options options = CurrentOptions();
  options.write_buffer_size = 100000000;        // Large write buffer
  Reopen(&options);

  Random rnd(301);

  // Write 8MB (80 values, each 100K)
  ASSERT_EQ(NumTableFilesAtLevel(0), 0);
  std::vector<std::string> values;
  for (int i = 0; i < 80; i++) {
    values.push_back(RandomString(&rnd, 100000));
    ASSERT_OK(Put(Key(i), values[i]));
  }

  // Reopening moves updates to level-0
  Reopen(&options);
  dbfull()->TEST_CompactRange(0, nullptr, nullptr);

  ASSERT_EQ(NumTableFilesAtLevel(0), 0);
  ASSERT_GT(NumTableFilesAtLevel(1), 1);
  for (int i = 0; i < 80; i++) {
    ASSERT_EQ(Get(Key(i)), values[i]);
  }
}

TEST(DBTest, CompactionTrigger) {
  Options options = CurrentOptions();
  options.write_buffer_size = 100<<10; //100KB
  options.num_levels = 3;
  options.max_mem_compaction_level = 0;
  options.level0_file_num_compaction_trigger = 3;
  Reopen(&options);

  Random rnd(301);

  for (int num = 0;
       num < options.level0_file_num_compaction_trigger - 1;
       num++) {
    std::vector<std::string> values;
    // Write 120KB (12 values, each 10K)
    for (int i = 0; i < 12; i++) {
      values.push_back(RandomString(&rnd, 10000));
      ASSERT_OK(Put(Key(i), values[i]));
    }
    dbfull()->TEST_WaitForFlushMemTable();
    ASSERT_EQ(NumTableFilesAtLevel(0), num + 1);
  }

  //generate one more file in level-0, and should trigger level-0 compaction
  std::vector<std::string> values;
  for (int i = 0; i < 12; i++) {
    values.push_back(RandomString(&rnd, 10000));
    ASSERT_OK(Put(Key(i), values[i]));
  }
  dbfull()->TEST_WaitForCompact();

  ASSERT_EQ(NumTableFilesAtLevel(0), 0);
  ASSERT_EQ(NumTableFilesAtLevel(1), 1);
}

TEST(DBTest, UniversalCompactionTrigger) {
  Options options = CurrentOptions();
  options.compaction_style = kCompactionStyleUniversal;
  options.write_buffer_size = 100<<10; //100KB
  // trigger compaction if there are >= 4 files
  options.level0_file_num_compaction_trigger = 4;
  Reopen(&options);

  Random rnd(301);
  int key_idx = 0;

  // Stage 1:
  //   Generate a set of files at level 0, but don't trigger level-0
  //   compaction.
  for (int num = 0;
       num < options.level0_file_num_compaction_trigger-1;
       num++) {
    // Write 120KB (12 values, each 10K)
    for (int i = 0; i < 12; i++) {
      ASSERT_OK(Put(Key(key_idx), RandomString(&rnd, 10000)));
      key_idx++;
    }
    dbfull()->TEST_WaitForFlushMemTable();
    ASSERT_EQ(NumTableFilesAtLevel(0), num + 1);
  }

  // Generate one more file at level-0, which should trigger level-0
  // compaction.
  for (int i = 0; i < 12; i++) {
    ASSERT_OK(Put(Key(key_idx), RandomString(&rnd, 10000)));
    key_idx++;
  }
  dbfull()->TEST_WaitForCompact();
  // Suppose each file flushed from mem table has size 1. Now we compact
  // (level0_file_num_compaction_trigger+1)=4 files and should have a big
  // file of size 4.
  ASSERT_EQ(NumTableFilesAtLevel(0), 1);
  for (int i = 1; i < options.num_levels ; i++) {
    ASSERT_EQ(NumTableFilesAtLevel(i), 0);
  }

  // Stage 2:
  //   Now we have one file at level 0, with size 4. We also have some data in
  //   mem table. Let's continue generating new files at level 0, but don't
  //   trigger level-0 compaction.
  //   First, clean up memtable before inserting new data. This will generate
  //   a level-0 file, with size around 0.4 (according to previously written
  //   data amount).
  dbfull()->Flush(FlushOptions());
  for (int num = 0;
       num < options.level0_file_num_compaction_trigger-3;
       num++) {
    // Write 120KB (12 values, each 10K)
    for (int i = 0; i < 12; i++) {
      ASSERT_OK(Put(Key(key_idx), RandomString(&rnd, 10000)));
      key_idx++;
    }
    dbfull()->TEST_WaitForFlushMemTable();
    ASSERT_EQ(NumTableFilesAtLevel(0), num + 3);
  }

  // Generate one more file at level-0, which should trigger level-0
  // compaction.
  for (int i = 0; i < 12; i++) {
    ASSERT_OK(Put(Key(key_idx), RandomString(&rnd, 10000)));
    key_idx++;
  }
  dbfull()->TEST_WaitForCompact();
  // Before compaction, we have 4 files at level 0, with size 4, 0.4, 1, 1.
  // After comapction, we should have 2 files, with size 4, 2.4.
  ASSERT_EQ(NumTableFilesAtLevel(0), 2);
  for (int i = 1; i < options.num_levels ; i++) {
    ASSERT_EQ(NumTableFilesAtLevel(i), 0);
  }

  // Stage 3:
  //   Now we have 2 files at level 0, with size 4 and 2.4. Continue
  //   generating new files at level 0.
  for (int num = 0;
       num < options.level0_file_num_compaction_trigger-3;
       num++) {
    // Write 120KB (12 values, each 10K)
    for (int i = 0; i < 12; i++) {
      ASSERT_OK(Put(Key(key_idx), RandomString(&rnd, 10000)));
      key_idx++;
    }
    dbfull()->TEST_WaitForFlushMemTable();
    ASSERT_EQ(NumTableFilesAtLevel(0), num + 3);
  }

  // Generate one more file at level-0, which should trigger level-0
  // compaction.
  for (int i = 0; i < 12; i++) {
    ASSERT_OK(Put(Key(key_idx), RandomString(&rnd, 10000)));
    key_idx++;
  }
  dbfull()->TEST_WaitForCompact();
  // Before compaction, we have 4 files at level 0, with size 4, 2.4, 1, 1.
  // After comapction, we should have 3 files, with size 4, 2.4, 2.
  ASSERT_EQ(NumTableFilesAtLevel(0), 3);
  for (int i = 1; i < options.num_levels ; i++) {
    ASSERT_EQ(NumTableFilesAtLevel(i), 0);
  }

  // Stage 4:
  //   Now we have 3 files at level 0, with size 4, 2.4, 2. Let's generate a
  //   new file of size 1.
  for (int i = 0; i < 12; i++) {
    ASSERT_OK(Put(Key(key_idx), RandomString(&rnd, 10000)));
    key_idx++;
  }
  dbfull()->TEST_WaitForCompact();
  // Level-0 compaction is triggered, but no file will be picked up.
  ASSERT_EQ(NumTableFilesAtLevel(0), 4);
  for (int i = 1; i < options.num_levels ; i++) {
    ASSERT_EQ(NumTableFilesAtLevel(i), 0);
  }

  // Stage 5:
  //   Now we have 4 files at level 0, with size 4, 2.4, 2, 1. Let's generate
  //   a new file of size 1.
  for (int i = 0; i < 12; i++) {
    ASSERT_OK(Put(Key(key_idx), RandomString(&rnd, 10000)));
    key_idx++;
  }
  dbfull()->TEST_WaitForCompact();
  // All files at level 0 will be compacted into a single one.
  ASSERT_EQ(NumTableFilesAtLevel(0), 1);
  for (int i = 1; i < options.num_levels ; i++) {
    ASSERT_EQ(NumTableFilesAtLevel(i), 0);
  }
}

TEST(DBTest, UniversalCompactionSizeAmplification) {
  Options options = CurrentOptions();
  options.compaction_style = kCompactionStyleUniversal;
  options.write_buffer_size = 100<<10; //100KB
  options.level0_file_num_compaction_trigger = 3;

  // Trigger compaction if size amplification exceeds 110%
  options.compaction_options_universal.
    max_size_amplification_percent = 110;
  Reopen(&options);

  Random rnd(301);
  int key_idx = 0;

  //   Generate two files in Level 0. Both files are approx the same size.
  for (int num = 0;
       num < options.level0_file_num_compaction_trigger-1;
       num++) {
    // Write 120KB (12 values, each 10K)
    for (int i = 0; i < 12; i++) {
      ASSERT_OK(Put(Key(key_idx), RandomString(&rnd, 10000)));
      key_idx++;
    }
    dbfull()->TEST_WaitForFlushMemTable();
    ASSERT_EQ(NumTableFilesAtLevel(0), num + 1);
  }
  ASSERT_EQ(NumTableFilesAtLevel(0), 2);

  // Flush whatever is remaining in memtable. This is typically
  // small, which should not trigger size ratio based compaction
  // but will instead trigger size amplification.
  dbfull()->Flush(FlushOptions());

  dbfull()->TEST_WaitForCompact();

  // Verify that size amplification did occur
  ASSERT_EQ(NumTableFilesAtLevel(0), 1);
}

TEST(DBTest, UniversalCompactionOptions) {
  Options options = CurrentOptions();
  options.compaction_style = kCompactionStyleUniversal;
  options.write_buffer_size = 100<<10; //100KB
  options.level0_file_num_compaction_trigger = 4;
  options.num_levels = 1;
  options.compaction_options_universal.compression_size_percent = -1;
  Reopen(&options);

  Random rnd(301);
  int key_idx = 0;

  for (int num = 0;
       num < options.level0_file_num_compaction_trigger;
       num++) {
    // Write 120KB (12 values, each 10K)
    for (int i = 0; i < 12; i++) {
      ASSERT_OK(Put(Key(key_idx), RandomString(&rnd, 10000)));
      key_idx++;
    }
    dbfull()->TEST_WaitForFlushMemTable();

    if (num < options.level0_file_num_compaction_trigger - 1) {
      ASSERT_EQ(NumTableFilesAtLevel(0), num + 1);
    }
  }

  dbfull()->TEST_WaitForCompact();
  ASSERT_EQ(NumTableFilesAtLevel(0), 1);
  for (int i = 1; i < options.num_levels ; i++) {
    ASSERT_EQ(NumTableFilesAtLevel(i), 0);
  }
}

#if defined(SNAPPY) && defined(ZLIB) && defined(BZIP2)
TEST(DBTest, CompressedCache) {
  int num_iter = 80;

  // Run this test three iterations.
  // Iteration 1: only a uncompressed block cache
  // Iteration 2: only a compressed block cache
  // Iteration 3: both block cache and compressed cache
  for (int iter = 0; iter < 3; iter++) {
    Options options = CurrentOptions();
    options.write_buffer_size = 64*1024;        // small write buffer
    options.statistics = rocksdb::CreateDBStatistics();

    switch (iter) {
      case 0:
        // only uncompressed block cache
        options.block_cache = NewLRUCache(8*1024);
        options.block_cache_compressed = nullptr;
        break;
      case 1:
        // no block cache, only compressed cache
        options.no_block_cache = true;
        options.block_cache = nullptr;
        options.block_cache_compressed = NewLRUCache(8*1024);
        break;
      case 2:
        // both compressed and uncompressed block cache
        options.block_cache = NewLRUCache(1024);
        options.block_cache_compressed = NewLRUCache(8*1024);
        break;
      default:
        ASSERT_TRUE(false);
    }
    Reopen(&options);

    Random rnd(301);

    // Write 8MB (80 values, each 100K)
    ASSERT_EQ(NumTableFilesAtLevel(0), 0);
    std::vector<std::string> values;
    std::string str;
    for (int i = 0; i < num_iter; i++) {
      if (i % 4 == 0) {        // high compression ratio
        str = RandomString(&rnd, 1000);
      }
      values.push_back(str);
      ASSERT_OK(Put(Key(i), values[i]));
    }

    // flush all data from memtable so that reads are from block cache
    dbfull()->Flush(FlushOptions());

    for (int i = 0; i < num_iter; i++) {
      ASSERT_EQ(Get(Key(i)), values[i]);
    }

    // check that we triggered the appropriate code paths in the cache
    switch (iter) {
      case 0:
        // only uncompressed block cache
        ASSERT_GT(TestGetTickerCount(options, BLOCK_CACHE_MISS), 0);
        ASSERT_EQ(TestGetTickerCount(options, BLOCK_CACHE_COMPRESSED_MISS), 0);
        break;
      case 1:
        // no block cache, only compressed cache
        ASSERT_EQ(TestGetTickerCount(options, BLOCK_CACHE_MISS), 0);
        ASSERT_GT(TestGetTickerCount(options, BLOCK_CACHE_COMPRESSED_MISS), 0);
        break;
      case 2:
        // both compressed and uncompressed block cache
        ASSERT_GT(TestGetTickerCount(options, BLOCK_CACHE_MISS), 0);
        ASSERT_GT(TestGetTickerCount(options, BLOCK_CACHE_COMPRESSED_MISS), 0);
        break;
      default:
        ASSERT_TRUE(false);
    }
  }
}

static std::string CompressibleString(Random* rnd, int len) {
  std::string r;
  test::CompressibleString(rnd, 0.8, len, &r);
  return r;
}

TEST(DBTest, UniversalCompactionCompressRatio1) {
  Options options = CurrentOptions();
  options.compaction_style = kCompactionStyleUniversal;
  options.write_buffer_size = 100<<10; //100KB
  options.level0_file_num_compaction_trigger = 2;
  options.num_levels = 1;
  options.compaction_options_universal.compression_size_percent = 70;
  Reopen(&options);

  Random rnd(301);
  int key_idx = 0;

  // The first compaction (2) is compressed.
  for (int num = 0; num < 2; num++) {
    // Write 120KB (12 values, each 10K)
    for (int i = 0; i < 12; i++) {
      ASSERT_OK(Put(Key(key_idx), CompressibleString(&rnd, 10000)));
      key_idx++;
    }
    dbfull()->TEST_WaitForFlushMemTable();
    dbfull()->TEST_WaitForCompact();
  }
  ASSERT_LT((int ) dbfull()->TEST_GetLevel0TotalSize(), 120000 * 2 * 0.9);

  // The second compaction (4) is compressed
  for (int num = 0; num < 2; num++) {
    // Write 120KB (12 values, each 10K)
    for (int i = 0; i < 12; i++) {
      ASSERT_OK(Put(Key(key_idx), CompressibleString(&rnd, 10000)));
      key_idx++;
    }
    dbfull()->TEST_WaitForFlushMemTable();
    dbfull()->TEST_WaitForCompact();
  }
  ASSERT_LT((int ) dbfull()->TEST_GetLevel0TotalSize(), 120000 * 4 * 0.9);

  // The third compaction (2 4) is compressed since this time it is
  // (1 1 3.2) and 3.2/5.2 doesn't reach ratio.
  for (int num = 0; num < 2; num++) {
    // Write 120KB (12 values, each 10K)
    for (int i = 0; i < 12; i++) {
      ASSERT_OK(Put(Key(key_idx), CompressibleString(&rnd, 10000)));
      key_idx++;
    }
    dbfull()->TEST_WaitForFlushMemTable();
    dbfull()->TEST_WaitForCompact();
  }
  ASSERT_LT((int ) dbfull()->TEST_GetLevel0TotalSize(), 120000 * 6 * 0.9);

  // When we start for the compaction up to (2 4 8), the latest
  // compressed is not compressed.
  for (int num = 0; num < 8; num++) {
    // Write 120KB (12 values, each 10K)
    for (int i = 0; i < 12; i++) {
      ASSERT_OK(Put(Key(key_idx), CompressibleString(&rnd, 10000)));
      key_idx++;
    }
    dbfull()->TEST_WaitForFlushMemTable();
    dbfull()->TEST_WaitForCompact();
  }
  ASSERT_GT((int) dbfull()->TEST_GetLevel0TotalSize(),
            120000 * 12 * 0.8 + 110000 * 2);
}

TEST(DBTest, UniversalCompactionCompressRatio2) {
  Options options = CurrentOptions();
  options.compaction_style = kCompactionStyleUniversal;
  options.write_buffer_size = 100<<10; //100KB
  options.level0_file_num_compaction_trigger = 2;
  options.num_levels = 1;
  options.compaction_options_universal.compression_size_percent = 95;
  Reopen(&options);

  Random rnd(301);
  int key_idx = 0;

  // When we start for the compaction up to (2 4 8), the latest
  // compressed is compressed given the size ratio to compress.
  for (int num = 0; num < 14; num++) {
    // Write 120KB (12 values, each 10K)
    for (int i = 0; i < 12; i++) {
      ASSERT_OK(Put(Key(key_idx), CompressibleString(&rnd, 10000)));
      key_idx++;
    }
    dbfull()->TEST_WaitForFlushMemTable();
    dbfull()->TEST_WaitForCompact();
  }
  ASSERT_LT((int ) dbfull()->TEST_GetLevel0TotalSize(),
            120000 * 12 * 0.8 + 110000 * 2);
}
#endif

TEST(DBTest, ConvertCompactionStyle) {
  Random rnd(301);
  int max_key_level_insert = 200;
  int max_key_universal_insert = 600;

  // Stage 1: generate a db with level compaction
  Options options = CurrentOptions();
  options.write_buffer_size = 100<<10; //100KB
  options.num_levels = 4;
  options.level0_file_num_compaction_trigger = 3;
  options.max_bytes_for_level_base = 500<<10; // 500KB
  options.max_bytes_for_level_multiplier = 1;
  options.target_file_size_base = 200<<10; // 200KB
  options.target_file_size_multiplier = 1;
  Reopen(&options);

  for (int i = 0; i <= max_key_level_insert; i++) {
    // each value is 10K
    ASSERT_OK(Put(Key(i), RandomString(&rnd, 10000)));
  }
  dbfull()->Flush(FlushOptions());
  dbfull()->TEST_WaitForCompact();

  ASSERT_GT(TotalTableFiles(), 1);
  int non_level0_num_files = 0;
  for (int i = 1; i < dbfull()->NumberLevels(); i++) {
    non_level0_num_files += NumTableFilesAtLevel(i);
  }
  ASSERT_GT(non_level0_num_files, 0);

  // Stage 2: reopen with universal compaction - should fail
  options = CurrentOptions();
  options.compaction_style = kCompactionStyleUniversal;
  Status s = TryReopen(&options);
  ASSERT_TRUE(s.IsInvalidArgument());

  // Stage 3: compact into a single file and move the file to level 0
  options = CurrentOptions();
  options.disable_auto_compactions = true;
  options.target_file_size_base = INT_MAX;
  options.target_file_size_multiplier = 1;
  options.max_bytes_for_level_base = INT_MAX;
  options.max_bytes_for_level_multiplier = 1;
  Reopen(&options);

  dbfull()->CompactRange(nullptr, nullptr,
                         true /* reduce level */,
                         0    /* reduce to level 0 */);

  for (int i = 0; i < dbfull()->NumberLevels(); i++) {
    int num = NumTableFilesAtLevel(i);
    if (i == 0) {
      ASSERT_EQ(num, 1);
    } else {
      ASSERT_EQ(num, 0);
    }
  }

  // Stage 4: re-open in universal compaction style and do some db operations
  options = CurrentOptions();
  options.compaction_style = kCompactionStyleUniversal;
  options.write_buffer_size = 100<<10; //100KB
  options.level0_file_num_compaction_trigger = 3;
  Reopen(&options);

  for (int i = max_key_level_insert / 2; i <= max_key_universal_insert; i++) {
    ASSERT_OK(Put(Key(i), RandomString(&rnd, 10000)));
  }
  dbfull()->Flush(FlushOptions());
  dbfull()->TEST_WaitForCompact();

  for (int i = 1; i < dbfull()->NumberLevels(); i++) {
    ASSERT_EQ(NumTableFilesAtLevel(i), 0);
  }

  // verify keys inserted in both level compaction style and universal
  // compaction style
  std::string keys_in_db;
  Iterator* iter = dbfull()->NewIterator(ReadOptions());
  for (iter->SeekToFirst(); iter->Valid(); iter->Next()) {
    keys_in_db.append(iter->key().ToString());
    keys_in_db.push_back(',');
  }
  delete iter;

  std::string expected_keys;
  for (int i = 0; i <= max_key_universal_insert; i++) {
    expected_keys.append(Key(i));
    expected_keys.push_back(',');
  }

  ASSERT_EQ(keys_in_db, expected_keys);
}

void MinLevelHelper(DBTest* self, Options& options) {
  Random rnd(301);

  for (int num = 0;
    num < options.level0_file_num_compaction_trigger - 1;
    num++)
  {
    std::vector<std::string> values;
    // Write 120KB (12 values, each 10K)
    for (int i = 0; i < 12; i++) {
      values.push_back(RandomString(&rnd, 10000));
      ASSERT_OK(self->Put(Key(i), values[i]));
    }
    self->dbfull()->TEST_WaitForFlushMemTable();
    ASSERT_EQ(self->NumTableFilesAtLevel(0), num + 1);
  }

  //generate one more file in level-0, and should trigger level-0 compaction
  std::vector<std::string> values;
  for (int i = 0; i < 12; i++) {
    values.push_back(RandomString(&rnd, 10000));
    ASSERT_OK(self->Put(Key(i), values[i]));
  }
  self->dbfull()->TEST_WaitForCompact();

  ASSERT_EQ(self->NumTableFilesAtLevel(0), 0);
  ASSERT_EQ(self->NumTableFilesAtLevel(1), 1);
}

// returns false if the calling-Test should be skipped
bool MinLevelToCompress(CompressionType& type, Options& options, int wbits,
                        int lev, int strategy) {
  fprintf(stderr, "Test with compression options : window_bits = %d, level =  %d, strategy = %d}\n", wbits, lev, strategy);
  options.write_buffer_size = 100<<10; //100KB
  options.num_levels = 3;
  options.max_mem_compaction_level = 0;
  options.level0_file_num_compaction_trigger = 3;
  options.create_if_missing = true;

  if (SnappyCompressionSupported(CompressionOptions(wbits, lev, strategy))) {
    type = kSnappyCompression;
    fprintf(stderr, "using snappy\n");
  } else if (ZlibCompressionSupported(
               CompressionOptions(wbits, lev, strategy))) {
    type = kZlibCompression;
    fprintf(stderr, "using zlib\n");
  } else if (BZip2CompressionSupported(
               CompressionOptions(wbits, lev, strategy))) {
    type = kBZip2Compression;
    fprintf(stderr, "using bzip2\n");
  } else {
    fprintf(stderr, "skipping test, compression disabled\n");
    return false;
  }
  options.compression_per_level.resize(options.num_levels);

  // do not compress L0
  for (int i = 0; i < 1; i++) {
    options.compression_per_level[i] = kNoCompression;
  }
  for (int i = 1; i < options.num_levels; i++) {
    options.compression_per_level[i] = type;
  }
  return true;
}

TEST(DBTest, MinLevelToCompress1) {
  Options options = CurrentOptions();
  CompressionType type;
  if (!MinLevelToCompress(type, options, -14, -1, 0)) {
    return;
  }
  Reopen(&options);
  MinLevelHelper(this, options);

  // do not compress L0 and L1
  for (int i = 0; i < 2; i++) {
    options.compression_per_level[i] = kNoCompression;
  }
  for (int i = 2; i < options.num_levels; i++) {
    options.compression_per_level[i] = type;
  }
  DestroyAndReopen(&options);
  MinLevelHelper(this, options);
}

TEST(DBTest, MinLevelToCompress2) {
  Options options = CurrentOptions();
  CompressionType type;
  if (!MinLevelToCompress(type, options, 15, -1, 0)) {
    return;
  }
  Reopen(&options);
  MinLevelHelper(this, options);

  // do not compress L0 and L1
  for (int i = 0; i < 2; i++) {
    options.compression_per_level[i] = kNoCompression;
  }
  for (int i = 2; i < options.num_levels; i++) {
    options.compression_per_level[i] = type;
  }
  DestroyAndReopen(&options);
  MinLevelHelper(this, options);
}

TEST(DBTest, RepeatedWritesToSameKey) {
  do {
    Options options = CurrentOptions();
    options.env = env_;
    options.write_buffer_size = 100000;  // Small write buffer
    Reopen(&options);

    // We must have at most one file per level except for level-0,
    // which may have up to kL0_StopWritesTrigger files.
    const int kMaxFiles = dbfull()->NumberLevels() +
      dbfull()->Level0StopWriteTrigger();

    Random rnd(301);
    std::string value = RandomString(&rnd, 2 * options.write_buffer_size);
    for (int i = 0; i < 5 * kMaxFiles; i++) {
      Put("key", value);
      ASSERT_LE(TotalTableFiles(), kMaxFiles);
    }
  } while (ChangeCompactOptions());
}

TEST(DBTest, InPlaceUpdate) {
  do {
    Options options = CurrentOptions();
    options.create_if_missing = true;
    options.inplace_update_support = true;
    options.env = env_;
    options.write_buffer_size = 100000;

    // Update key with values of smaller size
    Reopen(&options);
    int numValues = 10;
    for (int i = numValues; i > 0; i--) {
      std::string value = DummyString(i, 'a');
      ASSERT_OK(Put("key", value));
      ASSERT_EQ(value, Get("key"));
    }

    int count = 0;
    Iterator* iter = dbfull()->TEST_NewInternalIterator();
    iter->SeekToFirst();
    ASSERT_EQ(iter->status().ok(), true);
    while (iter->Valid()) {
      ParsedInternalKey ikey(Slice(), 0, kTypeValue);
      ikey.sequence = -1;
      ASSERT_EQ(ParseInternalKey(iter->key(), &ikey), true);
      count++;
      // All updates with the same sequence number.
      ASSERT_EQ(ikey.sequence, (unsigned)1);
      iter->Next();
    }
    // Only 1 instance for that key.
    ASSERT_EQ(count, 1);
    delete iter;

    // Update key with values of larger size
    DestroyAndReopen(&options);
    numValues = 10;
    for (int i = 0; i < numValues; i++) {
      std::string value = DummyString(i, 'a');
      ASSERT_OK(Put("key", value));
      ASSERT_EQ(value, Get("key"));
    }

    count = 0;
    iter = dbfull()->TEST_NewInternalIterator();
    iter->SeekToFirst();
    ASSERT_EQ(iter->status().ok(), true);
    int seq = numValues;
    while (iter->Valid()) {
      ParsedInternalKey ikey(Slice(), 0, kTypeValue);
      ikey.sequence = -1;
      ASSERT_EQ(ParseInternalKey(iter->key(), &ikey), true);
      count++;
      // No inplace updates. All updates are puts with new seq number
      ASSERT_EQ(ikey.sequence, (unsigned)seq--);
      iter->Next();
    }
    // All 10 updates exist in the internal iterator
    ASSERT_EQ(count, numValues);
    delete iter;


  } while (ChangeCompactOptions());
}

// This is a static filter used for filtering
// kvs during the compaction process.
static int cfilter_count;
static std::string NEW_VALUE = "NewValue";

class KeepFilter : public CompactionFilter {
 public:
  virtual bool Filter(int level, const Slice& key,
                      const Slice& value, std::string* new_value,
                      bool* value_changed) const override {
    cfilter_count++;
    return false;
  }

  virtual const char* Name() const override {
    return "KeepFilter";
  }

};

class DeleteFilter : public CompactionFilter {
 public:
  virtual bool Filter(int level, const Slice& key,
                      const Slice& value, std::string* new_value,
                      bool* value_changed) const override {
    cfilter_count++;
    return true;
  }

  virtual const char* Name() const override {
    return "DeleteFilter";
  }
};

class ChangeFilter : public CompactionFilter {
 public:
  explicit ChangeFilter(int argv) {
    assert(argv == 100);
  }

  virtual bool Filter(int level, const Slice& key,
                      const Slice& value, std::string* new_value,
                      bool* value_changed) const override {
    assert(new_value != nullptr);
    *new_value = NEW_VALUE;
    *value_changed = true;
    return false;
  }

  virtual const char* Name() const override {
    return "ChangeFilter";
  }
};

class KeepFilterFactory : public CompactionFilterFactory {
  public:
    virtual std::unique_ptr<CompactionFilter>
    CreateCompactionFilter(const CompactionFilter::Context& context) override {
      return std::unique_ptr<CompactionFilter>(new KeepFilter());
    }

    virtual const char* Name() const override {
      return "KeepFilterFactory";
    }
};

class DeleteFilterFactory : public CompactionFilterFactory {
  public:
    virtual std::unique_ptr<CompactionFilter>
    CreateCompactionFilter(const CompactionFilter::Context& context) override {
      return std::unique_ptr<CompactionFilter>(new DeleteFilter());
    }

    virtual const char* Name() const override {
      return "DeleteFilterFactory";
    }
};

class ChangeFilterFactory : public CompactionFilterFactory {
  public:
    explicit ChangeFilterFactory(int argv) : argv_(argv) {}

    virtual std::unique_ptr<CompactionFilter>
    CreateCompactionFilter(const CompactionFilter::Context& context) override {
      return std::unique_ptr<CompactionFilter>(new ChangeFilter(argv_));
    }

    virtual const char* Name() const override {
      return "ChangeFilterFactory";
    }

  private:
    const int argv_;
};

TEST(DBTest, CompactionFilter) {
  Options options = CurrentOptions();
  options.num_levels = 3;
  options.max_mem_compaction_level = 0;
  options.compaction_filter_factory = std::make_shared<KeepFilterFactory>();
  Reopen(&options);

  // Write 100K keys, these are written to a few files in L0.
  const std::string value(10, 'x');
  for (int i = 0; i < 100000; i++) {
    char key[100];
    snprintf(key, sizeof(key), "B%010d", i);
    Put(key, value);
  }
  dbfull()->TEST_FlushMemTable();

  // Push all files to the highest level L2. Verify that
  // the compaction is each level invokes the filter for
  // all the keys in that level.
  cfilter_count = 0;
  dbfull()->TEST_CompactRange(0, nullptr, nullptr);
  ASSERT_EQ(cfilter_count, 100000);
  cfilter_count = 0;
  dbfull()->TEST_CompactRange(1, nullptr, nullptr);
  ASSERT_EQ(cfilter_count, 100000);

  ASSERT_EQ(NumTableFilesAtLevel(0), 0);
  ASSERT_EQ(NumTableFilesAtLevel(1), 0);
  ASSERT_NE(NumTableFilesAtLevel(2), 0);
  cfilter_count = 0;

  // All the files are in the lowest level.
  // Verify that all but the 100001st record
  // has sequence number zero. The 100001st record
  // is at the tip of this snapshot and cannot
  // be zeroed out.
  // TODO: figure out sequence number squashtoo
  int count = 0;
  int total = 0;
  Iterator* iter = dbfull()->TEST_NewInternalIterator();
  iter->SeekToFirst();
  ASSERT_OK(iter->status());
  while (iter->Valid()) {
    ParsedInternalKey ikey(Slice(), 0, kTypeValue);
    ikey.sequence = -1;
    ASSERT_EQ(ParseInternalKey(iter->key(), &ikey), true);
    total++;
    if (ikey.sequence != 0) {
      count++;
    }
    iter->Next();
  }
  ASSERT_EQ(total, 100000);
  ASSERT_EQ(count, 1);
  delete iter;

  // overwrite all the 100K keys once again.
  for (int i = 0; i < 100000; i++) {
    char key[100];
    snprintf(key, sizeof(key), "B%010d", i);
    Put(key, value);
  }
  dbfull()->TEST_FlushMemTable();

  // push all files to the highest level L2. This
  // means that all keys should pass at least once
  // via the compaction filter
  cfilter_count = 0;
  dbfull()->TEST_CompactRange(0, nullptr, nullptr);
  ASSERT_EQ(cfilter_count, 100000);
  cfilter_count = 0;
  dbfull()->TEST_CompactRange(1, nullptr, nullptr);
  ASSERT_EQ(cfilter_count, 100000);
  ASSERT_EQ(NumTableFilesAtLevel(0), 0);
  ASSERT_EQ(NumTableFilesAtLevel(1), 0);
  ASSERT_NE(NumTableFilesAtLevel(2), 0);

  // create a new database with the compaction
  // filter in such a way that it deletes all keys
  options.compaction_filter_factory = std::make_shared<DeleteFilterFactory>();
  options.create_if_missing = true;
  DestroyAndReopen(&options);

  // write all the keys once again.
  for (int i = 0; i < 100000; i++) {
    char key[100];
    snprintf(key, sizeof(key), "B%010d", i);
    Put(key, value);
  }
  dbfull()->TEST_FlushMemTable();
  ASSERT_NE(NumTableFilesAtLevel(0), 0);
  ASSERT_EQ(NumTableFilesAtLevel(1), 0);
  ASSERT_EQ(NumTableFilesAtLevel(2), 0);

  // Push all files to the highest level L2. This
  // triggers the compaction filter to delete all keys,
  // verify that at the end of the compaction process,
  // nothing is left.
  cfilter_count = 0;
  dbfull()->TEST_CompactRange(0, nullptr, nullptr);
  ASSERT_EQ(cfilter_count, 100000);
  cfilter_count = 0;
  dbfull()->TEST_CompactRange(1, nullptr, nullptr);
  ASSERT_EQ(cfilter_count, 0);
  ASSERT_EQ(NumTableFilesAtLevel(0), 0);
  ASSERT_EQ(NumTableFilesAtLevel(1), 0);

  // Scan the entire database to ensure that nothing is left
  iter = db_->NewIterator(ReadOptions());
  iter->SeekToFirst();
  count = 0;
  while (iter->Valid()) {
    count++;
    iter->Next();
  }
  ASSERT_EQ(count, 0);
  delete iter;

  // The sequence number of the remaining record
  // is not zeroed out even though it is at the
  // level Lmax because this record is at the tip
  // TODO: remove the following or design a different
  // test
  count = 0;
  iter = dbfull()->TEST_NewInternalIterator();
  iter->SeekToFirst();
  ASSERT_OK(iter->status());
  while (iter->Valid()) {
    ParsedInternalKey ikey(Slice(), 0, kTypeValue);
    ASSERT_EQ(ParseInternalKey(iter->key(), &ikey), true);
    ASSERT_NE(ikey.sequence, (unsigned)0);
    count++;
    iter->Next();
  }
  ASSERT_EQ(count, 0);
  delete iter;
}

TEST(DBTest, CompactionFilterWithValueChange) {
  do {
    Options options = CurrentOptions();
    options.num_levels = 3;
    options.max_mem_compaction_level = 0;
    options.compaction_filter_factory =
      std::make_shared<ChangeFilterFactory>(100);
    Reopen(&options);

    // Write 100K+1 keys, these are written to a few files
    // in L0. We do this so that the current snapshot points
    // to the 100001 key.The compaction filter is  not invoked
    // on keys that are visible via a snapshot because we
    // anyways cannot delete it.
    const std::string value(10, 'x');
    for (int i = 0; i < 100001; i++) {
      char key[100];
      snprintf(key, sizeof(key), "B%010d", i);
      Put(key, value);
    }

    // push all files to  lower levels
    dbfull()->TEST_FlushMemTable();
    dbfull()->TEST_CompactRange(0, nullptr, nullptr);
    dbfull()->TEST_CompactRange(1, nullptr, nullptr);

    // re-write all data again
    for (int i = 0; i < 100001; i++) {
      char key[100];
      snprintf(key, sizeof(key), "B%010d", i);
      Put(key, value);
    }

    // push all files to  lower levels. This should
    // invoke the compaction filter for all 100000 keys.
    dbfull()->TEST_FlushMemTable();
    dbfull()->TEST_CompactRange(0, nullptr, nullptr);
    dbfull()->TEST_CompactRange(1, nullptr, nullptr);

    // verify that all keys now have the new value that
    // was set by the compaction process.
    for (int i = 0; i < 100000; i++) {
      char key[100];
      snprintf(key, sizeof(key), "B%010d", i);
      std::string newvalue = Get(key);
      ASSERT_EQ(newvalue.compare(NEW_VALUE), 0);
    }
  } while (ChangeCompactOptions());
}

TEST(DBTest, SparseMerge) {
  do {
    Options options = CurrentOptions();
    options.compression = kNoCompression;
    Reopen(&options);

    FillLevels("A", "Z");

    // Suppose there is:
    //    small amount of data with prefix A
    //    large amount of data with prefix B
    //    small amount of data with prefix C
    // and that recent updates have made small changes to all three prefixes.
    // Check that we do not do a compaction that merges all of B in one shot.
    const std::string value(1000, 'x');
    Put("A", "va");
    // Write approximately 100MB of "B" values
    for (int i = 0; i < 100000; i++) {
      char key[100];
      snprintf(key, sizeof(key), "B%010d", i);
      Put(key, value);
    }
    Put("C", "vc");
    dbfull()->TEST_FlushMemTable();
    dbfull()->TEST_CompactRange(0, nullptr, nullptr);

    // Make sparse update
    Put("A",    "va2");
    Put("B100", "bvalue2");
    Put("C",    "vc2");
    dbfull()->TEST_FlushMemTable();

    // Compactions should not cause us to create a situation where
    // a file overlaps too much data at the next level.
    ASSERT_LE(dbfull()->TEST_MaxNextLevelOverlappingBytes(), 20*1048576);
    dbfull()->TEST_CompactRange(0, nullptr, nullptr);
    ASSERT_LE(dbfull()->TEST_MaxNextLevelOverlappingBytes(), 20*1048576);
    dbfull()->TEST_CompactRange(1, nullptr, nullptr);
    ASSERT_LE(dbfull()->TEST_MaxNextLevelOverlappingBytes(), 20*1048576);
  } while (ChangeCompactOptions());
}

static bool Between(uint64_t val, uint64_t low, uint64_t high) {
  bool result = (val >= low) && (val <= high);
  if (!result) {
    fprintf(stderr, "Value %llu is not in range [%llu, %llu]\n",
            (unsigned long long)(val),
            (unsigned long long)(low),
            (unsigned long long)(high));
  }
  return result;
}

TEST(DBTest, ApproximateSizes) {
  do {
    Options options = CurrentOptions();
    options.write_buffer_size = 100000000;        // Large write buffer
    options.compression = kNoCompression;
    DestroyAndReopen();

    ASSERT_TRUE(Between(Size("", "xyz"), 0, 0));
    Reopen(&options);
    ASSERT_TRUE(Between(Size("", "xyz"), 0, 0));

    // Write 8MB (80 values, each 100K)
    ASSERT_EQ(NumTableFilesAtLevel(0), 0);
    const int N = 80;
    static const int S1 = 100000;
    static const int S2 = 105000;  // Allow some expansion from metadata
    Random rnd(301);
    for (int i = 0; i < N; i++) {
      ASSERT_OK(Put(Key(i), RandomString(&rnd, S1)));
    }

    // 0 because GetApproximateSizes() does not account for memtable space
    ASSERT_TRUE(Between(Size("", Key(50)), 0, 0));

    // Check sizes across recovery by reopening a few times
    for (int run = 0; run < 3; run++) {
      Reopen(&options);

      for (int compact_start = 0; compact_start < N; compact_start += 10) {
        for (int i = 0; i < N; i += 10) {
          ASSERT_TRUE(Between(Size("", Key(i)), S1*i, S2*i));
          ASSERT_TRUE(Between(Size("", Key(i)+".suffix"), S1*(i+1), S2*(i+1)));
          ASSERT_TRUE(Between(Size(Key(i), Key(i+10)), S1*10, S2*10));
        }
        ASSERT_TRUE(Between(Size("", Key(50)), S1*50, S2*50));
        ASSERT_TRUE(Between(Size("", Key(50)+".suffix"), S1*50, S2*50));

        std::string cstart_str = Key(compact_start);
        std::string cend_str = Key(compact_start + 9);
        Slice cstart = cstart_str;
        Slice cend = cend_str;
        dbfull()->TEST_CompactRange(0, &cstart, &cend);
      }

      ASSERT_EQ(NumTableFilesAtLevel(0), 0);
      ASSERT_GT(NumTableFilesAtLevel(1), 0);
    }
  } while (ChangeOptions(kSkipUniversalCompaction));
}

TEST(DBTest, ApproximateSizes_MixOfSmallAndLarge) {
  do {
    Options options = CurrentOptions();
    options.compression = kNoCompression;
    Reopen();

    Random rnd(301);
    std::string big1 = RandomString(&rnd, 100000);
    ASSERT_OK(Put(Key(0), RandomString(&rnd, 10000)));
    ASSERT_OK(Put(Key(1), RandomString(&rnd, 10000)));
    ASSERT_OK(Put(Key(2), big1));
    ASSERT_OK(Put(Key(3), RandomString(&rnd, 10000)));
    ASSERT_OK(Put(Key(4), big1));
    ASSERT_OK(Put(Key(5), RandomString(&rnd, 10000)));
    ASSERT_OK(Put(Key(6), RandomString(&rnd, 300000)));
    ASSERT_OK(Put(Key(7), RandomString(&rnd, 10000)));

    // Check sizes across recovery by reopening a few times
    for (int run = 0; run < 3; run++) {
      Reopen(&options);

      ASSERT_TRUE(Between(Size("", Key(0)), 0, 0));
      ASSERT_TRUE(Between(Size("", Key(1)), 10000, 11000));
      ASSERT_TRUE(Between(Size("", Key(2)), 20000, 21000));
      ASSERT_TRUE(Between(Size("", Key(3)), 120000, 121000));
      ASSERT_TRUE(Between(Size("", Key(4)), 130000, 131000));
      ASSERT_TRUE(Between(Size("", Key(5)), 230000, 231000));
      ASSERT_TRUE(Between(Size("", Key(6)), 240000, 241000));
      ASSERT_TRUE(Between(Size("", Key(7)), 540000, 541000));
      ASSERT_TRUE(Between(Size("", Key(8)), 550000, 560000));

      ASSERT_TRUE(Between(Size(Key(3), Key(5)), 110000, 111000));

      dbfull()->TEST_CompactRange(0, nullptr, nullptr);
    }
  } while (ChangeOptions());
}

TEST(DBTest, IteratorPinsRef) {
  do {
    Put("foo", "hello");

    // Get iterator that will yield the current contents of the DB.
    Iterator* iter = db_->NewIterator(ReadOptions());

    // Write to force compactions
    Put("foo", "newvalue1");
    for (int i = 0; i < 100; i++) {
      ASSERT_OK(Put(Key(i), Key(i) + std::string(100000, 'v'))); // 100K values
    }
    Put("foo", "newvalue2");

    iter->SeekToFirst();
    ASSERT_TRUE(iter->Valid());
    ASSERT_EQ("foo", iter->key().ToString());
    ASSERT_EQ("hello", iter->value().ToString());
    iter->Next();
    ASSERT_TRUE(!iter->Valid());
    delete iter;
  } while (ChangeCompactOptions());
}

TEST(DBTest, Snapshot) {
  do {
    Put("foo", "v1");
    const Snapshot* s1 = db_->GetSnapshot();
    Put("foo", "v2");
    const Snapshot* s2 = db_->GetSnapshot();
    Put("foo", "v3");
    const Snapshot* s3 = db_->GetSnapshot();

    Put("foo", "v4");
    ASSERT_EQ("v1", Get("foo", s1));
    ASSERT_EQ("v2", Get("foo", s2));
    ASSERT_EQ("v3", Get("foo", s3));
    ASSERT_EQ("v4", Get("foo"));

    db_->ReleaseSnapshot(s3);
    ASSERT_EQ("v1", Get("foo", s1));
    ASSERT_EQ("v2", Get("foo", s2));
    ASSERT_EQ("v4", Get("foo"));

    db_->ReleaseSnapshot(s1);
    ASSERT_EQ("v2", Get("foo", s2));
    ASSERT_EQ("v4", Get("foo"));

    db_->ReleaseSnapshot(s2);
    ASSERT_EQ("v4", Get("foo"));
  } while (ChangeOptions());
}

TEST(DBTest, HiddenValuesAreRemoved) {
  do {
    Random rnd(301);
    FillLevels("a", "z");

    std::string big = RandomString(&rnd, 50000);
    Put("foo", big);
    Put("pastfoo", "v");
    const Snapshot* snapshot = db_->GetSnapshot();
    Put("foo", "tiny");
    Put("pastfoo2", "v2");        // Advance sequence number one more

    ASSERT_OK(dbfull()->TEST_FlushMemTable());
    ASSERT_GT(NumTableFilesAtLevel(0), 0);

    ASSERT_EQ(big, Get("foo", snapshot));
    ASSERT_TRUE(Between(Size("", "pastfoo"), 50000, 60000));
    db_->ReleaseSnapshot(snapshot);
    ASSERT_EQ(AllEntriesFor("foo"), "[ tiny, " + big + " ]");
    Slice x("x");
    dbfull()->TEST_CompactRange(0, nullptr, &x);
    ASSERT_EQ(AllEntriesFor("foo"), "[ tiny ]");
    ASSERT_EQ(NumTableFilesAtLevel(0), 0);
    ASSERT_GE(NumTableFilesAtLevel(1), 1);
    dbfull()->TEST_CompactRange(1, nullptr, &x);
    ASSERT_EQ(AllEntriesFor("foo"), "[ tiny ]");

    ASSERT_TRUE(Between(Size("", "pastfoo"), 0, 1000));
  } while (ChangeOptions(kSkipUniversalCompaction));
}

TEST(DBTest, CompactBetweenSnapshots) {
  do {
    Random rnd(301);
    FillLevels("a", "z");

    Put("foo", "first");
    const Snapshot* snapshot1 = db_->GetSnapshot();
    Put("foo", "second");
    Put("foo", "third");
    Put("foo", "fourth");
    const Snapshot* snapshot2 = db_->GetSnapshot();
    Put("foo", "fifth");
    Put("foo", "sixth");

    // All entries (including duplicates) exist
    // before any compaction is triggered.
    ASSERT_OK(dbfull()->TEST_FlushMemTable());
    ASSERT_EQ("sixth", Get("foo"));
    ASSERT_EQ("fourth", Get("foo", snapshot2));
    ASSERT_EQ("first", Get("foo", snapshot1));
    ASSERT_EQ(AllEntriesFor("foo"),
              "[ sixth, fifth, fourth, third, second, first ]");

    // After a compaction, "second", "third" and "fifth" should
    // be removed
    FillLevels("a", "z");
    dbfull()->CompactRange(nullptr, nullptr);
    ASSERT_EQ("sixth", Get("foo"));
    ASSERT_EQ("fourth", Get("foo", snapshot2));
    ASSERT_EQ("first", Get("foo", snapshot1));
    ASSERT_EQ(AllEntriesFor("foo"), "[ sixth, fourth, first ]");

    // after we release the snapshot1, only two values left
    db_->ReleaseSnapshot(snapshot1);
    FillLevels("a", "z");
    dbfull()->CompactRange(nullptr, nullptr);

    // We have only one valid snapshot snapshot2. Since snapshot1 is
    // not valid anymore, "first" should be removed by a compaction.
    ASSERT_EQ("sixth", Get("foo"));
    ASSERT_EQ("fourth", Get("foo", snapshot2));
    ASSERT_EQ(AllEntriesFor("foo"), "[ sixth, fourth ]");

    // after we release the snapshot2, only one value should be left
    db_->ReleaseSnapshot(snapshot2);
    FillLevels("a", "z");
    dbfull()->CompactRange(nullptr, nullptr);
    ASSERT_EQ("sixth", Get("foo"));
    ASSERT_EQ(AllEntriesFor("foo"), "[ sixth ]");

  } while (ChangeOptions());
}

TEST(DBTest, DeletionMarkers1) {
  Put("foo", "v1");
  ASSERT_OK(dbfull()->TEST_FlushMemTable());
  const int last = dbfull()->MaxMemCompactionLevel();
  ASSERT_EQ(NumTableFilesAtLevel(last), 1);   // foo => v1 is now in last level

  // Place a table at level last-1 to prevent merging with preceding mutation
  Put("a", "begin");
  Put("z", "end");
  dbfull()->TEST_FlushMemTable();
  ASSERT_EQ(NumTableFilesAtLevel(last), 1);
  ASSERT_EQ(NumTableFilesAtLevel(last-1), 1);

  Delete("foo");
  Put("foo", "v2");
  ASSERT_EQ(AllEntriesFor("foo"), "[ v2, DEL, v1 ]");
  ASSERT_OK(dbfull()->TEST_FlushMemTable());  // Moves to level last-2
  if (CurrentOptions().purge_redundant_kvs_while_flush) {
    ASSERT_EQ(AllEntriesFor("foo"), "[ v2, v1 ]");
  } else {
    ASSERT_EQ(AllEntriesFor("foo"), "[ v2, DEL, v1 ]");
  }
  Slice z("z");
  dbfull()->TEST_CompactRange(last-2, nullptr, &z);
  // DEL eliminated, but v1 remains because we aren't compacting that level
  // (DEL can be eliminated because v2 hides v1).
  ASSERT_EQ(AllEntriesFor("foo"), "[ v2, v1 ]");
  dbfull()->TEST_CompactRange(last-1, nullptr, nullptr);
  // Merging last-1 w/ last, so we are the base level for "foo", so
  // DEL is removed.  (as is v1).
  ASSERT_EQ(AllEntriesFor("foo"), "[ v2 ]");
}

TEST(DBTest, DeletionMarkers2) {
  Put("foo", "v1");
  ASSERT_OK(dbfull()->TEST_FlushMemTable());
  const int last = dbfull()->MaxMemCompactionLevel();
  ASSERT_EQ(NumTableFilesAtLevel(last), 1);   // foo => v1 is now in last level

  // Place a table at level last-1 to prevent merging with preceding mutation
  Put("a", "begin");
  Put("z", "end");
  dbfull()->TEST_FlushMemTable();
  ASSERT_EQ(NumTableFilesAtLevel(last), 1);
  ASSERT_EQ(NumTableFilesAtLevel(last-1), 1);

  Delete("foo");
  ASSERT_EQ(AllEntriesFor("foo"), "[ DEL, v1 ]");
  ASSERT_OK(dbfull()->TEST_FlushMemTable());  // Moves to level last-2
  ASSERT_EQ(AllEntriesFor("foo"), "[ DEL, v1 ]");
  dbfull()->TEST_CompactRange(last-2, nullptr, nullptr);
  // DEL kept: "last" file overlaps
  ASSERT_EQ(AllEntriesFor("foo"), "[ DEL, v1 ]");
  dbfull()->TEST_CompactRange(last-1, nullptr, nullptr);
  // Merging last-1 w/ last, so we are the base level for "foo", so
  // DEL is removed.  (as is v1).
  ASSERT_EQ(AllEntriesFor("foo"), "[ ]");
}

TEST(DBTest, OverlapInLevel0) {
  do {
    int tmp = dbfull()->MaxMemCompactionLevel();
    ASSERT_EQ(tmp, 2) << "Fix test to match config";

    //Fill levels 1 and 2 to disable the pushing of new memtables to levels > 0.
    ASSERT_OK(Put("100", "v100"));
    ASSERT_OK(Put("999", "v999"));
    dbfull()->TEST_FlushMemTable();
    ASSERT_OK(Delete("100"));
    ASSERT_OK(Delete("999"));
    dbfull()->TEST_FlushMemTable();
    ASSERT_EQ("0,1,1", FilesPerLevel());

    // Make files spanning the following ranges in level-0:
    //  files[0]  200 .. 900
    //  files[1]  300 .. 500
    // Note that files are sorted by smallest key.
    ASSERT_OK(Put("300", "v300"));
    ASSERT_OK(Put("500", "v500"));
    dbfull()->TEST_FlushMemTable();
    ASSERT_OK(Put("200", "v200"));
    ASSERT_OK(Put("600", "v600"));
    ASSERT_OK(Put("900", "v900"));
    dbfull()->TEST_FlushMemTable();
    ASSERT_EQ("2,1,1", FilesPerLevel());

    // Compact away the placeholder files we created initially
    dbfull()->TEST_CompactRange(1, nullptr, nullptr);
    dbfull()->TEST_CompactRange(2, nullptr, nullptr);
    ASSERT_EQ("2", FilesPerLevel());

    // Do a memtable compaction.  Before bug-fix, the compaction would
    // not detect the overlap with level-0 files and would incorrectly place
    // the deletion in a deeper level.
    ASSERT_OK(Delete("600"));
    dbfull()->TEST_FlushMemTable();
    ASSERT_EQ("3", FilesPerLevel());
    ASSERT_EQ("NOT_FOUND", Get("600"));
  } while (ChangeOptions(kSkipUniversalCompaction));
}

TEST(DBTest, L0_CompactionBug_Issue44_a) {
  do {
    Reopen();
    ASSERT_OK(Put("b", "v"));
    Reopen();
    ASSERT_OK(Delete("b"));
    ASSERT_OK(Delete("a"));
    Reopen();
    ASSERT_OK(Delete("a"));
    Reopen();
    ASSERT_OK(Put("a", "v"));
    Reopen();
    Reopen();
    ASSERT_EQ("(a->v)", Contents());
    env_->SleepForMicroseconds(1000000);  // Wait for compaction to finish
    ASSERT_EQ("(a->v)", Contents());
  } while (ChangeCompactOptions());
}

TEST(DBTest, L0_CompactionBug_Issue44_b) {
  do {
    Reopen();
    Put("","");
    Reopen();
    Delete("e");
    Put("","");
    Reopen();
    Put("c", "cv");
    Reopen();
    Put("","");
    Reopen();
    Put("","");
    env_->SleepForMicroseconds(1000000);  // Wait for compaction to finish
    Reopen();
    Put("d","dv");
    Reopen();
    Put("","");
    Reopen();
    Delete("d");
    Delete("b");
    Reopen();
    ASSERT_EQ("(->)(c->cv)", Contents());
    env_->SleepForMicroseconds(1000000);  // Wait for compaction to finish
    ASSERT_EQ("(->)(c->cv)", Contents());
  } while (ChangeCompactOptions());
}

TEST(DBTest, ComparatorCheck) {
  class NewComparator : public Comparator {
   public:
    virtual const char* Name() const { return "rocksdb.NewComparator"; }
    virtual int Compare(const Slice& a, const Slice& b) const {
      return BytewiseComparator()->Compare(a, b);
    }
    virtual void FindShortestSeparator(std::string* s, const Slice& l) const {
      BytewiseComparator()->FindShortestSeparator(s, l);
    }
    virtual void FindShortSuccessor(std::string* key) const {
      BytewiseComparator()->FindShortSuccessor(key);
    }
  };
  Options new_options;
  NewComparator cmp;
  do {
    new_options = CurrentOptions();
    new_options.comparator = &cmp;
    Status s = TryReopen(&new_options);
    ASSERT_TRUE(!s.ok());
    ASSERT_TRUE(s.ToString().find("comparator") != std::string::npos)
        << s.ToString();
  } while (ChangeCompactOptions(&new_options));
}

TEST(DBTest, CustomComparator) {
  class NumberComparator : public Comparator {
   public:
    virtual const char* Name() const { return "test.NumberComparator"; }
    virtual int Compare(const Slice& a, const Slice& b) const {
      return ToNumber(a) - ToNumber(b);
    }
    virtual void FindShortestSeparator(std::string* s, const Slice& l) const {
      ToNumber(*s);     // Check format
      ToNumber(l);      // Check format
    }
    virtual void FindShortSuccessor(std::string* key) const {
      ToNumber(*key);   // Check format
    }
   private:
    static int ToNumber(const Slice& x) {
      // Check that there are no extra characters.
      ASSERT_TRUE(x.size() >= 2 && x[0] == '[' && x[x.size()-1] == ']')
          << EscapeString(x);
      int val;
      char ignored;
      ASSERT_TRUE(sscanf(x.ToString().c_str(), "[%i]%c", &val, &ignored) == 1)
          << EscapeString(x);
      return val;
    }
  };
  Options new_options;
  NumberComparator cmp;
  do {
    new_options = CurrentOptions();
    new_options.create_if_missing = true;
    new_options.comparator = &cmp;
    new_options.filter_policy = nullptr;     // Cannot use bloom filters
    new_options.write_buffer_size = 1000;  // Compact more often
    DestroyAndReopen(&new_options);
    ASSERT_OK(Put("[10]", "ten"));
    ASSERT_OK(Put("[0x14]", "twenty"));
    for (int i = 0; i < 2; i++) {
      ASSERT_EQ("ten", Get("[10]"));
      ASSERT_EQ("ten", Get("[0xa]"));
      ASSERT_EQ("twenty", Get("[20]"));
      ASSERT_EQ("twenty", Get("[0x14]"));
      ASSERT_EQ("NOT_FOUND", Get("[15]"));
      ASSERT_EQ("NOT_FOUND", Get("[0xf]"));
      Compact("[0]", "[9999]");
    }

    for (int run = 0; run < 2; run++) {
      for (int i = 0; i < 1000; i++) {
        char buf[100];
        snprintf(buf, sizeof(buf), "[%d]", i*10);
        ASSERT_OK(Put(buf, buf));
      }
      Compact("[0]", "[1000000]");
    }
  } while (ChangeCompactOptions(&new_options));
}

TEST(DBTest, ManualCompaction) {
  ASSERT_EQ(dbfull()->MaxMemCompactionLevel(), 2)
      << "Need to update this test to match kMaxMemCompactLevel";

  // iter - 0 with 7 levels
  // iter - 1 with 3 levels
  for (int iter = 0; iter < 2; ++iter) {
    MakeTables(3, "p", "q");
    ASSERT_EQ("1,1,1", FilesPerLevel());

    // Compaction range falls before files
    Compact("", "c");
    ASSERT_EQ("1,1,1", FilesPerLevel());

    // Compaction range falls after files
    Compact("r", "z");
    ASSERT_EQ("1,1,1", FilesPerLevel());

    // Compaction range overlaps files
    Compact("p1", "p9");
    ASSERT_EQ("0,0,1", FilesPerLevel());

    // Populate a different range
    MakeTables(3, "c", "e");
    ASSERT_EQ("1,1,2", FilesPerLevel());

    // Compact just the new range
    Compact("b", "f");
    ASSERT_EQ("0,0,2", FilesPerLevel());

    // Compact all
    MakeTables(1, "a", "z");
    ASSERT_EQ("0,1,2", FilesPerLevel());
    db_->CompactRange(nullptr, nullptr);
    ASSERT_EQ("0,0,1", FilesPerLevel());

    if (iter == 0) {
      Options options = CurrentOptions();
      options.num_levels = 3;
      options.create_if_missing = true;
      DestroyAndReopen(&options);
    }
  }

}

TEST(DBTest, DBOpen_Options) {
  std::string dbname = test::TmpDir() + "/db_options_test";
  ASSERT_OK(DestroyDB(dbname, Options()));

  // Does not exist, and create_if_missing == false: error
  DB* db = nullptr;
  Options opts;
  opts.create_if_missing = false;
  Status s = DB::Open(opts, dbname, &db);
  ASSERT_TRUE(strstr(s.ToString().c_str(), "does not exist") != nullptr);
  ASSERT_TRUE(db == nullptr);

  // Does not exist, and create_if_missing == true: OK
  opts.create_if_missing = true;
  s = DB::Open(opts, dbname, &db);
  ASSERT_OK(s);
  ASSERT_TRUE(db != nullptr);

  delete db;
  db = nullptr;

  // Does exist, and error_if_exists == true: error
  opts.create_if_missing = false;
  opts.error_if_exists = true;
  s = DB::Open(opts, dbname, &db);
  ASSERT_TRUE(strstr(s.ToString().c_str(), "exists") != nullptr);
  ASSERT_TRUE(db == nullptr);

  // Does exist, and error_if_exists == false: OK
  opts.create_if_missing = true;
  opts.error_if_exists = false;
  s = DB::Open(opts, dbname, &db);
  ASSERT_OK(s);
  ASSERT_TRUE(db != nullptr);

  delete db;
  db = nullptr;
}

TEST(DBTest, DBOpen_Change_NumLevels) {
  std::string dbname = test::TmpDir() + "/db_change_num_levels";
  ASSERT_OK(DestroyDB(dbname, Options()));
  Options opts;
  Status s;
  DB* db = nullptr;
  opts.create_if_missing = true;
  s = DB::Open(opts, dbname, &db);
  ASSERT_OK(s);
  ASSERT_TRUE(db != nullptr);
  db->Put(WriteOptions(), "a", "123");
  db->Put(WriteOptions(), "b", "234");
  db->CompactRange(nullptr, nullptr);
  delete db;
  db = nullptr;

  opts.create_if_missing = false;
  opts.num_levels = 2;
  s = DB::Open(opts, dbname, &db);
  ASSERT_TRUE(strstr(s.ToString().c_str(), "Invalid argument") != nullptr);
  ASSERT_TRUE(db == nullptr);
}

TEST(DBTest, DestroyDBMetaDatabase) {
  std::string dbname = test::TmpDir() + "/db_meta";
  std::string metadbname = MetaDatabaseName(dbname, 0);
  std::string metametadbname = MetaDatabaseName(metadbname, 0);

  // Destroy previous versions if they exist. Using the long way.
  ASSERT_OK(DestroyDB(metametadbname, Options()));
  ASSERT_OK(DestroyDB(metadbname, Options()));
  ASSERT_OK(DestroyDB(dbname, Options()));

  // Setup databases
  Options opts;
  opts.create_if_missing = true;
  DB* db = nullptr;
  ASSERT_OK(DB::Open(opts, dbname, &db));
  delete db;
  db = nullptr;
  ASSERT_OK(DB::Open(opts, metadbname, &db));
  delete db;
  db = nullptr;
  ASSERT_OK(DB::Open(opts, metametadbname, &db));
  delete db;
  db = nullptr;

  // Delete databases
  ASSERT_OK(DestroyDB(dbname, Options()));

  // Check if deletion worked.
  opts.create_if_missing = false;
  ASSERT_TRUE(!(DB::Open(opts, dbname, &db)).ok());
  ASSERT_TRUE(!(DB::Open(opts, metadbname, &db)).ok());
  ASSERT_TRUE(!(DB::Open(opts, metametadbname, &db)).ok());
}

// Check that number of files does not grow when we are out of space
TEST(DBTest, NoSpace) {
  do {
    Options options = CurrentOptions();
    options.env = env_;
    Reopen(&options);

    ASSERT_OK(Put("foo", "v1"));
    ASSERT_EQ("v1", Get("foo"));
    Compact("a", "z");
    const int num_files = CountFiles();
    env_->no_space_.Release_Store(env_);   // Force out-of-space errors
    env_->sleep_counter_.Reset();
    for (int i = 0; i < 5; i++) {
      for (int level = 0; level < dbfull()->NumberLevels()-1; level++) {
        dbfull()->TEST_CompactRange(level, nullptr, nullptr);
      }
    }
    env_->no_space_.Release_Store(nullptr);
    ASSERT_LT(CountFiles(), num_files + 3);

    // Check that compaction attempts slept after errors
    ASSERT_GE(env_->sleep_counter_.Read(), 5);
  } while (ChangeCompactOptions());
}

TEST(DBTest, NonWritableFileSystem) {
  do {
    Options options = CurrentOptions();
    options.write_buffer_size = 1000;
    options.env = env_;
    Reopen(&options);
    ASSERT_OK(Put("foo", "v1"));
    env_->non_writable_.Release_Store(env_); // Force errors for new files
    std::string big(100000, 'x');
    int errors = 0;
    for (int i = 0; i < 20; i++) {
      if (!Put("foo", big).ok()) {
        errors++;
        env_->SleepForMicroseconds(100000);
      }
    }
    ASSERT_GT(errors, 0);
    env_->non_writable_.Release_Store(nullptr);
  } while (ChangeCompactOptions());
}

TEST(DBTest, ManifestWriteError) {
  // Test for the following problem:
  // (a) Compaction produces file F
  // (b) Log record containing F is written to MANIFEST file, but Sync() fails
  // (c) GC deletes F
  // (d) After reopening DB, reads fail since deleted F is named in log record

  // We iterate twice.  In the second iteration, everything is the
  // same except the log record never makes it to the MANIFEST file.
  for (int iter = 0; iter < 2; iter++) {
    port::AtomicPointer* error_type = (iter == 0)
        ? &env_->manifest_sync_error_
        : &env_->manifest_write_error_;

    // Insert foo=>bar mapping
    Options options = CurrentOptions();
    options.env = env_;
    options.create_if_missing = true;
    options.error_if_exists = false;
    DestroyAndReopen(&options);
    ASSERT_OK(Put("foo", "bar"));
    ASSERT_EQ("bar", Get("foo"));

    // Memtable compaction (will succeed)
    dbfull()->TEST_FlushMemTable();
    ASSERT_EQ("bar", Get("foo"));
    const int last = dbfull()->MaxMemCompactionLevel();
    ASSERT_EQ(NumTableFilesAtLevel(last), 1);   // foo=>bar is now in last level

    // Merging compaction (will fail)
    error_type->Release_Store(env_);
    dbfull()->TEST_CompactRange(last, nullptr, nullptr);  // Should fail
    ASSERT_EQ("bar", Get("foo"));

    // Recovery: should not lose data
    error_type->Release_Store(nullptr);
    Reopen(&options);
    ASSERT_EQ("bar", Get("foo"));
  }
}

TEST(DBTest, PutFailsParanoid) {
  // Test the following:
  // (a) A random put fails in paranoid mode (simulate by sync fail)
  // (b) All other puts have to fail, even if writes would succeed
  // (c) All of that should happen ONLY if paranoid_checks = true

  Options options = CurrentOptions();
  options.env = env_;
  options.create_if_missing = true;
  options.error_if_exists = false;
  options.paranoid_checks = true;
  DestroyAndReopen(&options);
  Status s;

  ASSERT_OK(Put("foo", "bar"));
  ASSERT_OK(Put("foo1", "bar1"));
  // simulate error
  env_->log_write_error_.Release_Store(env_);
  s = Put("foo2", "bar2");
  ASSERT_TRUE(!s.ok());
  env_->log_write_error_.Release_Store(nullptr);
  s = Put("foo3", "bar3");
  // the next put should fail, too
  ASSERT_TRUE(!s.ok());
  // but we're still able to read
  ASSERT_EQ("bar", Get("foo"));

  // do the same thing with paranoid checks off
  options.paranoid_checks = false;
  DestroyAndReopen(&options);

  ASSERT_OK(Put("foo", "bar"));
  ASSERT_OK(Put("foo1", "bar1"));
  // simulate error
  env_->log_write_error_.Release_Store(env_);
  s = Put("foo2", "bar2");
  ASSERT_TRUE(!s.ok());
  env_->log_write_error_.Release_Store(nullptr);
  s = Put("foo3", "bar3");
  // the next put should NOT fail
  ASSERT_TRUE(s.ok());
}

TEST(DBTest, FilesDeletedAfterCompaction) {
  do {
    ASSERT_OK(Put("foo", "v2"));
    Compact("a", "z");
    const int num_files = CountLiveFiles();
    for (int i = 0; i < 10; i++) {
      ASSERT_OK(Put("foo", "v2"));
      Compact("a", "z");
    }
    ASSERT_EQ(CountLiveFiles(), num_files);
  } while (ChangeCompactOptions());
}

TEST(DBTest, BloomFilter) {
  do {
    env_->count_random_reads_ = true;
    Options options = CurrentOptions();
    options.env = env_;
    options.no_block_cache = true;
    options.filter_policy = NewBloomFilterPolicy(10);
    Reopen(&options);

    // Populate multiple layers
    const int N = 10000;
    for (int i = 0; i < N; i++) {
      ASSERT_OK(Put(Key(i), Key(i)));
    }
    Compact("a", "z");
    for (int i = 0; i < N; i += 100) {
      ASSERT_OK(Put(Key(i), Key(i)));
    }
    dbfull()->TEST_FlushMemTable();

    // Prevent auto compactions triggered by seeks
    env_->delay_sstable_sync_.Release_Store(env_);

    // Lookup present keys.  Should rarely read from small sstable.
    env_->random_read_counter_.Reset();
    for (int i = 0; i < N; i++) {
      ASSERT_EQ(Key(i), Get(Key(i)));
    }
    int reads = env_->random_read_counter_.Read();
    fprintf(stderr, "%d present => %d reads\n", N, reads);
    ASSERT_GE(reads, N);
    ASSERT_LE(reads, N + 2*N/100);

    // Lookup present keys.  Should rarely read from either sstable.
    env_->random_read_counter_.Reset();
    for (int i = 0; i < N; i++) {
      ASSERT_EQ("NOT_FOUND", Get(Key(i) + ".missing"));
    }
    reads = env_->random_read_counter_.Read();
    fprintf(stderr, "%d missing => %d reads\n", N, reads);
    ASSERT_LE(reads, 3*N/100);

    env_->delay_sstable_sync_.Release_Store(nullptr);
    Close();
    delete options.filter_policy;
  } while (ChangeCompactOptions());
}

TEST(DBTest, SnapshotFiles) {
  do {
    Options options = CurrentOptions();
    const EnvOptions soptions;
    options.write_buffer_size = 100000000;        // Large write buffer
    Reopen(&options);

    Random rnd(301);

    // Write 8MB (80 values, each 100K)
    ASSERT_EQ(NumTableFilesAtLevel(0), 0);
    std::vector<std::string> values;
    for (int i = 0; i < 80; i++) {
      values.push_back(RandomString(&rnd, 100000));
      ASSERT_OK(Put(Key(i), values[i]));
    }

    // assert that nothing makes it to disk yet.
    ASSERT_EQ(NumTableFilesAtLevel(0), 0);

    // get a file snapshot
    uint64_t manifest_number = 0;
    uint64_t manifest_size = 0;
    std::vector<std::string> files;
    dbfull()->DisableFileDeletions();
    dbfull()->GetLiveFiles(files, &manifest_size);

    // CURRENT, MANIFEST, *.sst files
    ASSERT_EQ(files.size(), 3U);

    uint64_t number = 0;
    FileType type;

    // copy these files to a new snapshot directory
    std::string snapdir = dbname_ + ".snapdir/";
    std::string mkdir = "mkdir -p " + snapdir;
    ASSERT_EQ(system(mkdir.c_str()), 0);

    for (unsigned int i = 0; i < files.size(); i++) {
      // our clients require that GetLiveFiles returns
      // files with "/" as first character!
      ASSERT_EQ(files[i][0], '/');
      std::string src = dbname_ + files[i];
      std::string dest = snapdir + files[i];

      uint64_t size;
      ASSERT_OK(env_->GetFileSize(src, &size));

      // record the number and the size of the
      // latest manifest file
      if (ParseFileName(files[i].substr(1), &number, &type)) {
        if (type == kDescriptorFile) {
          if (number > manifest_number) {
            manifest_number = number;
            ASSERT_GE(size, manifest_size);
            size = manifest_size; // copy only valid MANIFEST data
          }
        }
      }
      unique_ptr<SequentialFile> srcfile;
      ASSERT_OK(env_->NewSequentialFile(src, &srcfile, soptions));
      unique_ptr<WritableFile> destfile;
      ASSERT_OK(env_->NewWritableFile(dest, &destfile, soptions));

      char buffer[4096];
      Slice slice;
      while (size > 0) {
        uint64_t one = std::min(uint64_t(sizeof(buffer)), size);
        ASSERT_OK(srcfile->Read(one, &slice, buffer));
        ASSERT_OK(destfile->Append(slice));
        size -= slice.size();
      }
      ASSERT_OK(destfile->Close());
    }

    // release file snapshot
    dbfull()->DisableFileDeletions();

    // overwrite one key, this key should not appear in the snapshot
    std::vector<std::string> extras;
    for (unsigned int i = 0; i < 1; i++) {
      extras.push_back(RandomString(&rnd, 100000));
      ASSERT_OK(Put(Key(i), extras[i]));
    }

    // verify that data in the snapshot are correct
    Options opts;
    DB* snapdb;
    opts.create_if_missing = false;
    Status stat = DB::Open(opts, snapdir, &snapdb);
    ASSERT_OK(stat);

    ReadOptions roptions;
    std::string val;
    for (unsigned int i = 0; i < 80; i++) {
      stat = snapdb->Get(roptions, Key(i), &val);
      ASSERT_EQ(values[i].compare(val), 0);
    }
    delete snapdb;

    // look at the new live files after we added an 'extra' key
    // and after we took the first snapshot.
    uint64_t new_manifest_number = 0;
    uint64_t new_manifest_size = 0;
    std::vector<std::string> newfiles;
    dbfull()->DisableFileDeletions();
    dbfull()->GetLiveFiles(newfiles, &new_manifest_size);

    // find the new manifest file. assert that this manifest file is
    // the same one as in the previous snapshot. But its size should be
    // larger because we added an extra key after taking the
    // previous shapshot.
    for (unsigned int i = 0; i < newfiles.size(); i++) {
      std::string src = dbname_ + "/" + newfiles[i];
      // record the lognumber and the size of the
      // latest manifest file
      if (ParseFileName(newfiles[i].substr(1), &number, &type)) {
        if (type == kDescriptorFile) {
          if (number > new_manifest_number) {
            uint64_t size;
            new_manifest_number = number;
            ASSERT_OK(env_->GetFileSize(src, &size));
            ASSERT_GE(size, new_manifest_size);
          }
        }
      }
    }
    ASSERT_EQ(manifest_number, new_manifest_number);
    ASSERT_GT(new_manifest_size, manifest_size);

    // release file snapshot
    dbfull()->DisableFileDeletions();
  } while (ChangeCompactOptions());
}

TEST(DBTest, CompactOnFlush) {
  do {
    Options options = CurrentOptions();
    options.purge_redundant_kvs_while_flush = true;
    options.disable_auto_compactions = true;
    Reopen(&options);

    Put("foo", "v1");
    ASSERT_OK(dbfull()->TEST_FlushMemTable());
    ASSERT_EQ(AllEntriesFor("foo"), "[ v1 ]");

    // Write two new keys
    Put("a", "begin");
    Put("z", "end");
    dbfull()->TEST_FlushMemTable();

    // Case1: Delete followed by a put
    Delete("foo");
    Put("foo", "v2");
    ASSERT_EQ(AllEntriesFor("foo"), "[ v2, DEL, v1 ]");

    // After the current memtable is flushed, the DEL should
    // have been removed
    ASSERT_OK(dbfull()->TEST_FlushMemTable());
    ASSERT_EQ(AllEntriesFor("foo"), "[ v2, v1 ]");

    dbfull()->CompactRange(nullptr, nullptr);
    ASSERT_EQ(AllEntriesFor("foo"), "[ v2 ]");

    // Case 2: Delete followed by another delete
    Delete("foo");
    Delete("foo");
    ASSERT_EQ(AllEntriesFor("foo"), "[ DEL, DEL, v2 ]");
    ASSERT_OK(dbfull()->TEST_FlushMemTable());
    ASSERT_EQ(AllEntriesFor("foo"), "[ DEL, v2 ]");
    dbfull()->CompactRange(nullptr, nullptr);
    ASSERT_EQ(AllEntriesFor("foo"), "[ ]");

    // Case 3: Put followed by a delete
    Put("foo", "v3");
    Delete("foo");
    ASSERT_EQ(AllEntriesFor("foo"), "[ DEL, v3 ]");
    ASSERT_OK(dbfull()->TEST_FlushMemTable());
    ASSERT_EQ(AllEntriesFor("foo"), "[ DEL ]");
    dbfull()->CompactRange(nullptr, nullptr);
    ASSERT_EQ(AllEntriesFor("foo"), "[ ]");

    // Case 4: Put followed by another Put
    Put("foo", "v4");
    Put("foo", "v5");
    ASSERT_EQ(AllEntriesFor("foo"), "[ v5, v4 ]");
    ASSERT_OK(dbfull()->TEST_FlushMemTable());
    ASSERT_EQ(AllEntriesFor("foo"), "[ v5 ]");
    dbfull()->CompactRange(nullptr, nullptr);
    ASSERT_EQ(AllEntriesFor("foo"), "[ v5 ]");

    // clear database
    Delete("foo");
    dbfull()->CompactRange(nullptr, nullptr);
    ASSERT_EQ(AllEntriesFor("foo"), "[ ]");

    // Case 5: Put followed by snapshot followed by another Put
    // Both puts should remain.
    Put("foo", "v6");
    const Snapshot* snapshot = db_->GetSnapshot();
    Put("foo", "v7");
    ASSERT_OK(dbfull()->TEST_FlushMemTable());
    ASSERT_EQ(AllEntriesFor("foo"), "[ v7, v6 ]");
    db_->ReleaseSnapshot(snapshot);

    // clear database
    Delete("foo");
    dbfull()->CompactRange(nullptr, nullptr);
    ASSERT_EQ(AllEntriesFor("foo"), "[ ]");

    // Case 5: snapshot followed by a put followed by another Put
    // Only the last put should remain.
    const Snapshot* snapshot1 = db_->GetSnapshot();
    Put("foo", "v8");
    Put("foo", "v9");
    ASSERT_OK(dbfull()->TEST_FlushMemTable());
    ASSERT_EQ(AllEntriesFor("foo"), "[ v9 ]");
    db_->ReleaseSnapshot(snapshot1);
  } while (ChangeCompactOptions());
}

std::vector<std::uint64_t> ListLogFiles(Env* env, const std::string& path) {
  std::vector<std::string> files;
  std::vector<uint64_t> log_files;
  env->GetChildren(path, &files);
  uint64_t number;
  FileType type;
  for (size_t i = 0; i < files.size(); ++i) {
    if (ParseFileName(files[i], &number, &type)) {
      if (type == kLogFile) {
        log_files.push_back(number);
      }
    }
  }
  return std::move(log_files);
}

TEST(DBTest, WALArchivalTtl) {
  do {
    Options options = CurrentOptions();
    options.create_if_missing = true;
    options.WAL_ttl_seconds = 1000;
    DestroyAndReopen(&options);

    //  TEST : Create DB with a ttl and no size limit.
    //  Put some keys. Count the log files present in the DB just after insert.
    //  Re-open db. Causes deletion/archival to take place.
    //  Assert that the files moved under "/archive".
    //  Reopen db with small ttl.
    //  Assert that archive was removed.

    std::string archiveDir = ArchivalDirectory(dbname_);

    for (int i = 0; i < 10; ++i) {
      for (int j = 0; j < 10; ++j) {
        ASSERT_OK(Put(Key(10 * i + j), DummyString(1024)));
      }

      std::vector<uint64_t> log_files = ListLogFiles(env_, dbname_);

      options.create_if_missing = false;
      Reopen(&options);

      std::vector<uint64_t> logs = ListLogFiles(env_, archiveDir);
      std::set<uint64_t> archivedFiles(logs.begin(), logs.end());

      for (auto& log : log_files) {
        ASSERT_TRUE(archivedFiles.find(log) != archivedFiles.end());
      }
    }

    std::vector<uint64_t> log_files = ListLogFiles(env_, archiveDir);
    ASSERT_TRUE(log_files.size() > 0);

    options.WAL_ttl_seconds = 1;
    env_->SleepForMicroseconds(2 * 1000 * 1000);
    Reopen(&options);

    log_files = ListLogFiles(env_, archiveDir);
    ASSERT_TRUE(log_files.empty());
  } while (ChangeCompactOptions());
}

uint64_t GetLogDirSize(std::string dir_path, SpecialEnv* env) {
  uint64_t dir_size = 0;
  std::vector<std::string> files;
  env->GetChildren(dir_path, &files);
  for (auto& f : files) {
    uint64_t number;
    FileType type;
    if (ParseFileName(f, &number, &type) && type == kLogFile) {
      std::string const file_path = dir_path + "/" + f;
      uint64_t file_size;
      env->GetFileSize(file_path, &file_size);
      dir_size += file_size;
    }
  }
  return dir_size;
}

TEST(DBTest, WALArchivalSizeLimit) {
  do {
    Options options = CurrentOptions();
    options.create_if_missing = true;
    options.WAL_ttl_seconds = 0;
    options.WAL_size_limit_MB = 1000;

    // TEST : Create DB with huge size limit and no ttl.
    // Put some keys. Count the archived log files present in the DB
    // just after insert. Assert that there are many enough.
    // Change size limit. Re-open db.
    // Assert that archive is not greater than WAL_size_limit_MB.
    // Set ttl and time_to_check_ to small values. Re-open db.
    // Assert that there are no archived logs left.

    DestroyAndReopen(&options);
    for (int i = 0; i < 128 * 128; ++i) {
      ASSERT_OK(Put(Key(i), DummyString(1024)));
    }
    Reopen(&options);

    std::string archive_dir = ArchivalDirectory(dbname_);
    std::vector<std::uint64_t> log_files = ListLogFiles(env_, archive_dir);
    ASSERT_TRUE(log_files.size() > 2);

    options.WAL_size_limit_MB = 8;
    Reopen(&options);
    dbfull()->TEST_PurgeObsoleteteWAL();

    uint64_t archive_size = GetLogDirSize(archive_dir, env_);
    ASSERT_TRUE(archive_size <= options.WAL_size_limit_MB * 1024 * 1024);

    options.WAL_ttl_seconds = 1;
    dbfull()->TEST_SetDefaultTimeToCheck(1);
    env_->SleepForMicroseconds(2 * 1000 * 1000);
    Reopen(&options);
    dbfull()->TEST_PurgeObsoleteteWAL();

    log_files = ListLogFiles(env_, archive_dir);
    ASSERT_TRUE(log_files.empty());
  } while (ChangeCompactOptions());
}

SequenceNumber ReadRecords(
    std::unique_ptr<TransactionLogIterator>& iter,
    int& count) {
  count = 0;
  SequenceNumber lastSequence = 0;
  BatchResult res;
  while (iter->Valid()) {
    res = iter->GetBatch();
    ASSERT_TRUE(res.sequence > lastSequence);
    ++count;
    lastSequence = res.sequence;
    ASSERT_OK(iter->status());
    iter->Next();
  }
  return res.sequence;
}

void ExpectRecords(
    const int expected_no_records,
    std::unique_ptr<TransactionLogIterator>& iter) {
  int num_records;
  ReadRecords(iter, num_records);
  ASSERT_EQ(num_records, expected_no_records);
}

TEST(DBTest, TransactionLogIterator) {
  do {
    Options options = OptionsForLogIterTest();
    DestroyAndReopen(&options);
    Put("key1", DummyString(1024));
    Put("key2", DummyString(1024));
    Put("key2", DummyString(1024));
    ASSERT_EQ(dbfull()->GetLatestSequenceNumber(), 3U);
    {
      auto iter = OpenTransactionLogIter(0);
      ExpectRecords(3, iter);
    }
    Reopen(&options);
      env_->SleepForMicroseconds(2 * 1000 * 1000);{
      Put("key4", DummyString(1024));
      Put("key5", DummyString(1024));
      Put("key6", DummyString(1024));
    }
    {
      auto iter = OpenTransactionLogIter(0);
      ExpectRecords(6, iter);
    }
  } while (ChangeCompactOptions());
}

TEST(DBTest, TransactionLogIteratorMoveOverZeroFiles) {
  do {
    Options options = OptionsForLogIterTest();
    DestroyAndReopen(&options);
    // Do a plain Reopen.
    Put("key1", DummyString(1024));
    // Two reopens should create a zero record WAL file.
    Reopen(&options);
    Reopen(&options);

    Put("key2", DummyString(1024));

    auto iter = OpenTransactionLogIter(0);
    ExpectRecords(2, iter);
  } while (ChangeCompactOptions());
}

// TODO(kailiu) disable the in non-linux platforms to temporarily solve
// // the unit test failure.
#ifdef OS_LINUX
TEST(DBTest, TransactionLogIteratorStallAtLastRecord) {
  do {
    Options options = OptionsForLogIterTest();
    DestroyAndReopen(&options);
    Put("key1", DummyString(1024));
    auto iter = OpenTransactionLogIter(0);
    ASSERT_OK(iter->status());
    ASSERT_TRUE(iter->Valid());
    iter->Next();
    ASSERT_TRUE(!iter->Valid());
    ASSERT_OK(iter->status());
    Put("key2", DummyString(1024));
    iter->Next();
    ASSERT_OK(iter->status());
    ASSERT_TRUE(iter->Valid());
  } while (ChangeCompactOptions());
}
#endif

TEST(DBTest, TransactionLogIteratorJustEmptyFile) {
  do {
    Options options = OptionsForLogIterTest();
    DestroyAndReopen(&options);
    unique_ptr<TransactionLogIterator> iter;
    Status status = dbfull()->GetUpdatesSince(0, &iter);
    // Check that an empty iterator is returned
    ASSERT_TRUE(!iter->Valid());
  } while (ChangeCompactOptions());
}

TEST(DBTest, TransactionLogIteratorCheckAfterRestart) {
  do {
    Options options = OptionsForLogIterTest();
    DestroyAndReopen(&options);
    Put("key1", DummyString(1024));
    Put("key2", DummyString(1023));
    dbfull()->Flush(FlushOptions());
    Reopen(&options);
    auto iter = OpenTransactionLogIter(0);
    ExpectRecords(2, iter);
  } while (ChangeCompactOptions());
}

TEST(DBTest, TransactionLogIteratorCorruptedLog) {
  do {
    Options options = OptionsForLogIterTest();
    DestroyAndReopen(&options);
    for (int i = 0; i < 1024; i++) {
      Put("key"+std::to_string(i), DummyString(10));
    }
    dbfull()->Flush(FlushOptions());
    // Corrupt this log to create a gap
    rocksdb::VectorLogPtr wal_files;
    ASSERT_OK(dbfull()->GetSortedWalFiles(wal_files));
    const auto logfilePath = dbname_ + "/" + wal_files.front()->PathName();
    ASSERT_EQ(
      0,
      truncate(logfilePath.c_str(), wal_files.front()->SizeFileBytes() / 2));
    // Insert a new entry to a new log file
    Put("key1025", DummyString(10));
    // Try to read from the beginning. Should stop before the gap and read less
    // than 1025 entries
    auto iter = OpenTransactionLogIter(0);
    int count;
    int last_sequence_read = ReadRecords(iter, count);
    ASSERT_LT(last_sequence_read, 1025);
    // Try to read past the gap, should be able to seek to key1025
    auto iter2 = OpenTransactionLogIter(last_sequence_read + 1);
    ExpectRecords(1, iter2);
  } while (ChangeCompactOptions());
}

TEST(DBTest, TransactionLogIteratorBatchOperations) {
  do {
    Options options = OptionsForLogIterTest();
    DestroyAndReopen(&options);
    WriteBatch batch;
    batch.Put("key1", DummyString(1024));
    batch.Put("key2", DummyString(1024));
    batch.Put("key3", DummyString(1024));
    batch.Delete("key2");
    dbfull()->Write(WriteOptions(), &batch);
    dbfull()->Flush(FlushOptions());
    Reopen(&options);
    Put("key4", DummyString(1024));
    auto iter = OpenTransactionLogIter(3);
    ExpectRecords(2, iter);
  } while (ChangeCompactOptions());
}

TEST(DBTest, TransactionLogIteratorBlobs) {
  Options options = OptionsForLogIterTest();
  DestroyAndReopen(&options);
  {
    WriteBatch batch;
    batch.Put("key1", DummyString(1024));
    batch.Put("key2", DummyString(1024));
    batch.PutLogData(Slice("blob1"));
    batch.Put("key3", DummyString(1024));
    batch.PutLogData(Slice("blob2"));
    batch.Delete("key2");
    dbfull()->Write(WriteOptions(), &batch);
    Reopen(&options);
  }

  auto res = OpenTransactionLogIter(0)->GetBatch();
  struct Handler : public WriteBatch::Handler {
    std::string seen;
    virtual void Put(const Slice& key, const Slice& value) {
      seen += "Put(" + key.ToString() + ", " + std::to_string(value.size()) +
        ")";
    }
    virtual void Merge(const Slice& key, const Slice& value) {
      seen += "Merge(" + key.ToString() + ", " + std::to_string(value.size()) +
        ")";
    }
    virtual void LogData(const Slice& blob) {
      seen += "LogData(" + blob.ToString() + ")";
    }
    virtual void Delete(const Slice& key) {
      seen += "Delete(" + key.ToString() + ")";
    }
  } handler;
  res.writeBatchPtr->Iterate(&handler);
  ASSERT_EQ("Put(key1, 1024)"
            "Put(key2, 1024)"
            "LogData(blob1)"
            "Put(key3, 1024)"
            "LogData(blob2)"
            "Delete(key2)", handler.seen);
}

TEST(DBTest, ReadCompaction) {
  std::string value(4096, '4'); // a string of size 4K
  {
    Options options = CurrentOptions();
    options.create_if_missing = true;
    options.max_open_files = 20; // only 10 file in file-cache
    options.target_file_size_base = 512;
    options.write_buffer_size = 64 * 1024;
    options.filter_policy = nullptr;
    options.block_size = 4096;
    options.no_block_cache = true;

    Reopen(&options);

    // Write 8MB (2000 values, each 4K)
    ASSERT_EQ(NumTableFilesAtLevel(0), 0);
    std::vector<std::string> values;
    for (int i = 0; i < 2000; i++) {
      ASSERT_OK(Put(Key(i), value));
    }

    // clear level 0 and 1 if necessary.
    dbfull()->TEST_FlushMemTable();
    dbfull()->TEST_CompactRange(0, nullptr, nullptr);
    dbfull()->TEST_CompactRange(1, nullptr, nullptr);
    ASSERT_EQ(NumTableFilesAtLevel(0), 0);
    ASSERT_EQ(NumTableFilesAtLevel(1), 0);

    // write some new keys into level 0
    for (int i = 0; i < 2000; i = i + 16) {
      ASSERT_OK(Put(Key(i), value));
    }
    dbfull()->Flush(FlushOptions());

    // Wait for any write compaction to finish
    dbfull()->TEST_WaitForCompact();

    // remember number of files in each level
    int l1 = NumTableFilesAtLevel(0);
    int l2 = NumTableFilesAtLevel(1);
    int l3 = NumTableFilesAtLevel(3);
    ASSERT_NE(NumTableFilesAtLevel(0), 0);
    ASSERT_NE(NumTableFilesAtLevel(1), 0);
    ASSERT_NE(NumTableFilesAtLevel(2), 0);

    // read a bunch of times, trigger read compaction
    for (int j = 0; j < 100; j++) {
      for (int i = 0; i < 2000; i++) {
        Get(Key(i));
      }
    }
    // wait for read compaction to finish
    env_->SleepForMicroseconds(1000000);

    // verify that the number of files have decreased
    // in some level, indicating that there was a compaction
    ASSERT_TRUE(NumTableFilesAtLevel(0) < l1 ||
                NumTableFilesAtLevel(1) < l2 ||
                NumTableFilesAtLevel(2) < l3);
  }
}

// Multi-threaded test:
namespace {

static const int kNumThreads = 4;
static const int kTestSeconds = 10;
static const int kNumKeys = 1000;

struct MTState {
  DBTest* test;
  port::AtomicPointer stop;
  port::AtomicPointer counter[kNumThreads];
  port::AtomicPointer thread_done[kNumThreads];
};

struct MTThread {
  MTState* state;
  int id;
};

static void MTThreadBody(void* arg) {
  MTThread* t = reinterpret_cast<MTThread*>(arg);
  int id = t->id;
  DB* db = t->state->test->db_;
  uintptr_t counter = 0;
  fprintf(stderr, "... starting thread %d\n", id);
  Random rnd(1000 + id);
  std::string value;
  char valbuf[1500];
  while (t->state->stop.Acquire_Load() == nullptr) {
    t->state->counter[id].Release_Store(reinterpret_cast<void*>(counter));

    int key = rnd.Uniform(kNumKeys);
    char keybuf[20];
    snprintf(keybuf, sizeof(keybuf), "%016d", key);

    if (rnd.OneIn(2)) {
      // Write values of the form <key, my id, counter>.
      // We add some padding for force compactions.
      snprintf(valbuf, sizeof(valbuf), "%d.%d.%-1000d",
               key, id, static_cast<int>(counter));
      ASSERT_OK(t->state->test->Put(Slice(keybuf), Slice(valbuf)));
    } else {
      // Read a value and verify that it matches the pattern written above.
      Status s = db->Get(ReadOptions(), Slice(keybuf), &value);
      if (s.IsNotFound()) {
        // Key has not yet been written
      } else {
        // Check that the writer thread counter is >= the counter in the value
        ASSERT_OK(s);
        int k, w, c;
        ASSERT_EQ(3, sscanf(value.c_str(), "%d.%d.%d", &k, &w, &c)) << value;
        ASSERT_EQ(k, key);
        ASSERT_GE(w, 0);
        ASSERT_LT(w, kNumThreads);
        ASSERT_LE((unsigned int)c, reinterpret_cast<uintptr_t>(
            t->state->counter[w].Acquire_Load()));
      }
    }
    counter++;
  }
  t->state->thread_done[id].Release_Store(t);
  fprintf(stderr, "... stopping thread %d after %d ops\n", id, int(counter));
}

}  // namespace

TEST(DBTest, MultiThreaded) {
  do {
    // Initialize state
    MTState mt;
    mt.test = this;
    mt.stop.Release_Store(0);
    for (int id = 0; id < kNumThreads; id++) {
      mt.counter[id].Release_Store(0);
      mt.thread_done[id].Release_Store(0);
    }

    // Start threads
    MTThread thread[kNumThreads];
    for (int id = 0; id < kNumThreads; id++) {
      thread[id].state = &mt;
      thread[id].id = id;
      env_->StartThread(MTThreadBody, &thread[id]);
    }

    // Let them run for a while
    env_->SleepForMicroseconds(kTestSeconds * 1000000);

    // Stop the threads and wait for them to finish
    mt.stop.Release_Store(&mt);
    for (int id = 0; id < kNumThreads; id++) {
      while (mt.thread_done[id].Acquire_Load() == nullptr) {
        env_->SleepForMicroseconds(100000);
      }
    }
  } while (ChangeOptions());
}

// Group commit test:
namespace {

static const int kGCNumThreads = 4;
static const int kGCNumKeys = 1000;

struct GCThread {
  DB* db;
  int id;
  std::atomic<bool> done;
};

static void GCThreadBody(void* arg) {
  GCThread* t = reinterpret_cast<GCThread*>(arg);
  int id = t->id;
  DB* db = t->db;
  WriteOptions wo;

  for (int i = 0; i < kGCNumKeys; ++i) {
    std::string kv(std::to_string(i + id * kGCNumKeys));
    ASSERT_OK(db->Put(wo, kv, kv));
  }
  t->done = true;
}

}  // namespace

TEST(DBTest, GroupCommitTest) {
  do {
    // Start threads
    GCThread thread[kGCNumThreads];
    for (int id = 0; id < kGCNumThreads; id++) {
      thread[id].id = id;
      thread[id].db = db_;
      thread[id].done = false;
      env_->StartThread(GCThreadBody, &thread[id]);
    }

    for (int id = 0; id < kGCNumThreads; id++) {
      while (thread[id].done == false) {
        env_->SleepForMicroseconds(100000);
      }
    }

    std::vector<std::string> expected_db;
    for (int i = 0; i < kGCNumThreads * kGCNumKeys; ++i) {
      expected_db.push_back(std::to_string(i));
    }
    sort(expected_db.begin(), expected_db.end());

    Iterator* itr = db_->NewIterator(ReadOptions());
    itr->SeekToFirst();
    for (auto x : expected_db) {
      ASSERT_TRUE(itr->Valid());
      ASSERT_EQ(itr->key().ToString(), x);
      ASSERT_EQ(itr->value().ToString(), x);
      itr->Next();
    }
    ASSERT_TRUE(!itr->Valid());
    delete itr;

  } while (ChangeOptions());
}

namespace {
typedef std::map<std::string, std::string> KVMap;
}

class ModelDB: public DB {
 public:
  class ModelSnapshot : public Snapshot {
   public:
    KVMap map_;
  };

  explicit ModelDB(const Options& options): options_(options) { }
  using DB::Put;
  virtual Status Put(const WriteOptions& o, const ColumnFamilyHandle& cf,
                     const Slice& k, const Slice& v) {
    return DB::Put(o, cf, k, v);
  }
  using DB::Merge;
  virtual Status Merge(const WriteOptions& o, const ColumnFamilyHandle& cf,
                       const Slice& k, const Slice& v) {
    return DB::Merge(o, cf, k, v);
  }
  using DB::Delete;
  virtual Status Delete(const WriteOptions& o, const ColumnFamilyHandle& cf,
                        const Slice& key) {
    return DB::Delete(o, cf, key);
  }
  using DB::Get;
  virtual Status Get(const ReadOptions& options, const ColumnFamilyHandle& cf,
                     const Slice& key, std::string* value) {
    return Status::NotSupported(key);
  }

  using DB::MultiGet;
  virtual std::vector<Status> MultiGet(
      const ReadOptions& options,
      const std::vector<ColumnFamilyHandle>& column_family,
      const std::vector<Slice>& keys, std::vector<std::string>* values) {
    std::vector<Status> s(keys.size(),
                          Status::NotSupported("Not implemented."));
    return s;
  }
  using DB::KeyMayExist;
  virtual bool KeyMayExist(const ReadOptions& options,
                           const ColumnFamilyHandle& column_family,
                           const Slice& key, std::string* value,
                           bool* value_found = nullptr) {
    if (value_found != nullptr) {
      *value_found = false;
    }
    return true; // Not Supported directly
  }
  using DB::NewIterator;
  virtual Iterator* NewIterator(const ReadOptions& options,
                                const ColumnFamilyHandle& column_family) {
    if (options.snapshot == nullptr) {
      KVMap* saved = new KVMap;
      *saved = map_;
      return new ModelIter(saved, true);
    } else {
      const KVMap* snapshot_state =
          &(reinterpret_cast<const ModelSnapshot*>(options.snapshot)->map_);
      return new ModelIter(snapshot_state, false);
    }
  }
  virtual Status NewIterators(
      const ReadOptions& options,
      const std::vector<ColumnFamilyHandle>& column_family,
      std::vector<Iterator*>* iterators) {
    return Status::NotSupported("Not supported yet");
  }
  virtual const Snapshot* GetSnapshot() {
    ModelSnapshot* snapshot = new ModelSnapshot;
    snapshot->map_ = map_;
    return snapshot;
  }

  virtual void ReleaseSnapshot(const Snapshot* snapshot) {
    delete reinterpret_cast<const ModelSnapshot*>(snapshot);
  }
  virtual Status Write(const WriteOptions& options, WriteBatch* batch) {
    class Handler : public WriteBatch::Handler {
     public:
      KVMap* map_;
      virtual void Put(const Slice& key, const Slice& value) {
        (*map_)[key.ToString()] = value.ToString();
      }
      virtual void Merge(const Slice& key, const Slice& value) {
        // ignore merge for now
        //(*map_)[key.ToString()] = value.ToString();
      }
      virtual void Delete(const Slice& key) {
        map_->erase(key.ToString());
      }
    };
    Handler handler;
    handler.map_ = &map_;
    return batch->Iterate(&handler);
  }

  using DB::GetProperty;
  virtual bool GetProperty(const ColumnFamilyHandle& column_family,
                           const Slice& property, std::string* value) {
    return false;
  }
  using DB::GetApproximateSizes;
  virtual void GetApproximateSizes(const ColumnFamilyHandle& column_family,
                                   const Range* range, int n, uint64_t* sizes) {
    for (int i = 0; i < n; i++) {
      sizes[i] = 0;
    }
  }
  using DB::CompactRange;
  virtual void CompactRange(const ColumnFamilyHandle& column_family,
                            const Slice* start, const Slice* end,
                            bool reduce_level, int target_level) {}

  using DB::NumberLevels;
  virtual int NumberLevels(const ColumnFamilyHandle& column_family) {
    return 1;
  }

  using DB::MaxMemCompactionLevel;
  virtual int MaxMemCompactionLevel(const ColumnFamilyHandle& column_family) {
    return 1;
  }

  using DB::Level0StopWriteTrigger;
  virtual int Level0StopWriteTrigger(const ColumnFamilyHandle& column_family) {
    return -1;
  }

  virtual const std::string& GetName() const {
    return name_;
  }

  virtual Env* GetEnv() const {
    return nullptr;
  }

  using DB::GetOptions;
  virtual const Options& GetOptions(const ColumnFamilyHandle& column_family)
      const {
    return options_;
  }

  using DB::Flush;
  virtual Status Flush(const rocksdb::FlushOptions& options,
                       const ColumnFamilyHandle& column_family) {
    Status ret;
    return ret;
  }

  virtual Status DisableFileDeletions() {
    return Status::OK();
  }
  virtual Status EnableFileDeletions(bool force) {
    return Status::OK();
  }
  virtual Status GetLiveFiles(std::vector<std::string>&, uint64_t* size,
                              bool flush_memtable = true) {
    return Status::OK();
  }

  virtual Status GetSortedWalFiles(VectorLogPtr& files) {
    return Status::OK();
  }

  virtual Status DeleteFile(std::string name) {
    return Status::OK();
  }

  virtual Status GetDbIdentity(std::string& identity) {
    return Status::OK();
  }

  virtual SequenceNumber GetLatestSequenceNumber() const {
    return 0;
  }
  virtual Status GetUpdatesSince(rocksdb::SequenceNumber,
                                 unique_ptr<rocksdb::TransactionLogIterator>*) {
    return Status::NotSupported("Not supported in Model DB");
  }

 private:
  class ModelIter: public Iterator {
   public:
    ModelIter(const KVMap* map, bool owned)
        : map_(map), owned_(owned), iter_(map_->end()) {
    }
    ~ModelIter() {
      if (owned_) delete map_;
    }
    virtual bool Valid() const { return iter_ != map_->end(); }
    virtual void SeekToFirst() { iter_ = map_->begin(); }
    virtual void SeekToLast() {
      if (map_->empty()) {
        iter_ = map_->end();
      } else {
        iter_ = map_->find(map_->rbegin()->first);
      }
    }
    virtual void Seek(const Slice& k) {
      iter_ = map_->lower_bound(k.ToString());
    }
    virtual void Next() { ++iter_; }
    virtual void Prev() { --iter_; }
    virtual Slice key() const { return iter_->first; }
    virtual Slice value() const { return iter_->second; }
    virtual Status status() const { return Status::OK(); }
   private:
    const KVMap* const map_;
    const bool owned_;  // Do we own map_
    KVMap::const_iterator iter_;
  };
  const Options options_;
  KVMap map_;
  std::string name_ = "";
};

static std::string RandomKey(Random* rnd, int minimum = 0) {
  int len;
  do {
    len = (rnd->OneIn(3)
           ? 1                // Short sometimes to encourage collisions
           : (rnd->OneIn(100) ? rnd->Skewed(10) : rnd->Uniform(10)));
  } while (len < minimum);
  return test::RandomKey(rnd, len);
}

static bool CompareIterators(int step,
                             DB* model,
                             DB* db,
                             const Snapshot* model_snap,
                             const Snapshot* db_snap) {
  ReadOptions options;
  options.snapshot = model_snap;
  Iterator* miter = model->NewIterator(options);
  options.snapshot = db_snap;
  Iterator* dbiter = db->NewIterator(options);
  bool ok = true;
  int count = 0;
  for (miter->SeekToFirst(), dbiter->SeekToFirst();
       ok && miter->Valid() && dbiter->Valid();
       miter->Next(), dbiter->Next()) {
    count++;
    if (miter->key().compare(dbiter->key()) != 0) {
      fprintf(stderr, "step %d: Key mismatch: '%s' vs. '%s'\n",
              step,
              EscapeString(miter->key()).c_str(),
              EscapeString(dbiter->key()).c_str());
      ok = false;
      break;
    }

    if (miter->value().compare(dbiter->value()) != 0) {
      fprintf(stderr, "step %d: Value mismatch for key '%s': '%s' vs. '%s'\n",
              step,
              EscapeString(miter->key()).c_str(),
              EscapeString(miter->value()).c_str(),
              EscapeString(miter->value()).c_str());
      ok = false;
    }
  }

  if (ok) {
    if (miter->Valid() != dbiter->Valid()) {
      fprintf(stderr, "step %d: Mismatch at end of iterators: %d vs. %d\n",
              step, miter->Valid(), dbiter->Valid());
      ok = false;
    }
  }
  delete miter;
  delete dbiter;
  return ok;
}

TEST(DBTest, Randomized) {
  Random rnd(test::RandomSeed());
  do {
    ModelDB model(CurrentOptions());
    const int N = 10000;
    const Snapshot* model_snap = nullptr;
    const Snapshot* db_snap = nullptr;
    std::string k, v;
    for (int step = 0; step < N; step++) {
      // TODO(sanjay): Test Get() works
      int p = rnd.Uniform(100);
      int minimum = 0;
      if (option_config_ == kHashSkipList) {
        minimum = 1;
      }
      if (p < 45) {                               // Put
        k = RandomKey(&rnd, minimum);
        v = RandomString(&rnd,
                         rnd.OneIn(20)
                         ? 100 + rnd.Uniform(100)
                         : rnd.Uniform(8));
        ASSERT_OK(model.Put(WriteOptions(), k, v));
        ASSERT_OK(db_->Put(WriteOptions(), k, v));

      } else if (p < 90) {                        // Delete
        k = RandomKey(&rnd, minimum);
        ASSERT_OK(model.Delete(WriteOptions(), k));
        ASSERT_OK(db_->Delete(WriteOptions(), k));


      } else {                                    // Multi-element batch
        WriteBatch b;
        const int num = rnd.Uniform(8);
        for (int i = 0; i < num; i++) {
          if (i == 0 || !rnd.OneIn(10)) {
            k = RandomKey(&rnd, minimum);
          } else {
            // Periodically re-use the same key from the previous iter, so
            // we have multiple entries in the write batch for the same key
          }
          if (rnd.OneIn(2)) {
            v = RandomString(&rnd, rnd.Uniform(10));
            b.Put(k, v);
          } else {
            b.Delete(k);
          }
        }
        ASSERT_OK(model.Write(WriteOptions(), &b));
        ASSERT_OK(db_->Write(WriteOptions(), &b));
      }

      if ((step % 100) == 0) {
        ASSERT_TRUE(CompareIterators(step, &model, db_, nullptr, nullptr));
        ASSERT_TRUE(CompareIterators(step, &model, db_, model_snap, db_snap));
        // Save a snapshot from each DB this time that we'll use next
        // time we compare things, to make sure the current state is
        // preserved with the snapshot
        if (model_snap != nullptr) model.ReleaseSnapshot(model_snap);
        if (db_snap != nullptr) db_->ReleaseSnapshot(db_snap);

        Reopen();
        ASSERT_TRUE(CompareIterators(step, &model, db_, nullptr, nullptr));

        model_snap = model.GetSnapshot();
        db_snap = db_->GetSnapshot();
      }
    }
    if (model_snap != nullptr) model.ReleaseSnapshot(model_snap);
    if (db_snap != nullptr) db_->ReleaseSnapshot(db_snap);
  } while (ChangeOptions(kSkipDeletesFilterFirst));
}

TEST(DBTest, MultiGetSimple) {
  do {
    ASSERT_OK(db_->Put(WriteOptions(),"k1","v1"));
    ASSERT_OK(db_->Put(WriteOptions(),"k2","v2"));
    ASSERT_OK(db_->Put(WriteOptions(),"k3","v3"));
    ASSERT_OK(db_->Put(WriteOptions(),"k4","v4"));
    ASSERT_OK(db_->Delete(WriteOptions(),"k4"));
    ASSERT_OK(db_->Put(WriteOptions(),"k5","v5"));
    ASSERT_OK(db_->Delete(WriteOptions(),"no_key"));

    std::vector<Slice> keys(6);
    keys[0] = "k1";
    keys[1] = "k2";
    keys[2] = "k3";
    keys[3] = "k4";
    keys[4] = "k5";
    keys[5] = "no_key";

    std::vector<std::string> values(20,"Temporary data to be overwritten");

    std::vector<Status> s =  db_->MultiGet(ReadOptions(),keys,&values);
    ASSERT_EQ(values.size(),keys.size());
    ASSERT_EQ(values[0], "v1");
    ASSERT_EQ(values[1], "v2");
    ASSERT_EQ(values[2], "v3");
    ASSERT_EQ(values[4], "v5");

    ASSERT_OK(s[0]);
    ASSERT_OK(s[1]);
    ASSERT_OK(s[2]);
    ASSERT_TRUE(s[3].IsNotFound());
    ASSERT_OK(s[4]);
    ASSERT_TRUE(s[5].IsNotFound());
  } while (ChangeCompactOptions());
}

TEST(DBTest, MultiGetEmpty) {
  do {
    // Empty Key Set
    std::vector<Slice> keys;
    std::vector<std::string> values;
    std::vector<Status> s = db_->MultiGet(ReadOptions(),keys,&values);
    ASSERT_EQ((int)s.size(),0);

    // Empty Database, Empty Key Set
    DestroyAndReopen();
    s = db_->MultiGet(ReadOptions(), keys, &values);
    ASSERT_EQ((int)s.size(),0);

    // Empty Database, Search for Keys
    keys.resize(2);
    keys[0] = "a";
    keys[1] = "b";
    s = db_->MultiGet(ReadOptions(),keys,&values);
    ASSERT_EQ((int)s.size(), 2);
    ASSERT_TRUE(s[0].IsNotFound() && s[1].IsNotFound());
  } while (ChangeCompactOptions());
}

void PrefixScanInit(DBTest *dbtest) {
  char buf[100];
  std::string keystr;
  const int small_range_sstfiles = 5;
  const int big_range_sstfiles = 5;

  // Generate 11 sst files with the following prefix ranges.
  // GROUP 0: [0,10]                              (level 1)
  // GROUP 1: [1,2], [2,3], [3,4], [4,5], [5, 6]  (level 0)
  // GROUP 2: [0,6], [0,7], [0,8], [0,9], [0,10]  (level 0)
  //
  // A seek with the previous API would do 11 random I/Os (to all the
  // files).  With the new API and a prefix filter enabled, we should
  // only do 2 random I/O, to the 2 files containing the key.

  // GROUP 0
  snprintf(buf, sizeof(buf), "%02d______:start", 0);
  keystr = std::string(buf);
  ASSERT_OK(dbtest->Put(keystr, keystr));
  snprintf(buf, sizeof(buf), "%02d______:end", 10);
  keystr = std::string(buf);
  ASSERT_OK(dbtest->Put(keystr, keystr));
  dbtest->dbfull()->TEST_FlushMemTable();
  dbtest->dbfull()->CompactRange(nullptr, nullptr); // move to level 1

  // GROUP 1
  for (int i = 1; i <= small_range_sstfiles; i++) {
    snprintf(buf, sizeof(buf), "%02d______:start", i);
    keystr = std::string(buf);
    ASSERT_OK(dbtest->Put(keystr, keystr));
    snprintf(buf, sizeof(buf), "%02d______:end", i+1);
    keystr = std::string(buf);
    ASSERT_OK(dbtest->Put(keystr, keystr));
    dbtest->dbfull()->TEST_FlushMemTable();
  }

  // GROUP 2
  for (int i = 1; i <= big_range_sstfiles; i++) {
    std::string keystr;
    snprintf(buf, sizeof(buf), "%02d______:start", 0);
    keystr = std::string(buf);
    ASSERT_OK(dbtest->Put(keystr, keystr));
    snprintf(buf, sizeof(buf), "%02d______:end",
             small_range_sstfiles+i+1);
    keystr = std::string(buf);
    ASSERT_OK(dbtest->Put(keystr, keystr));
    dbtest->dbfull()->TEST_FlushMemTable();
  }
}

TEST(DBTest, PrefixScan) {
  ReadOptions ro = ReadOptions();
  int count;
  Slice prefix;
  Slice key;
  char buf[100];
  Iterator* iter;
  snprintf(buf, sizeof(buf), "03______:");
  prefix = Slice(buf, 8);
  key = Slice(buf, 9);
  auto prefix_extractor = NewFixedPrefixTransform(8);
  // db configs
  env_->count_random_reads_ = true;
  Options options = CurrentOptions();
  options.env = env_;
  options.no_block_cache = true;
  options.filter_policy =  NewBloomFilterPolicy(10);
  options.prefix_extractor = prefix_extractor;
  options.whole_key_filtering = false;
  options.disable_auto_compactions = true;
  options.max_background_compactions = 2;
  options.create_if_missing = true;
  options.disable_seek_compaction = true;
  options.memtable_factory.reset(NewHashSkipListRepFactory(prefix_extractor));

  // prefix specified, with blooms: 2 RAND I/Os
  // SeekToFirst
  DestroyAndReopen(&options);
  PrefixScanInit(this);
  count = 0;
  env_->random_read_counter_.Reset();
  ro.prefix = &prefix;
  iter = db_->NewIterator(ro);
  for (iter->SeekToFirst(); iter->Valid(); iter->Next()) {
    assert(iter->key().starts_with(prefix));
    count++;
  }
  ASSERT_OK(iter->status());
  delete iter;
  ASSERT_EQ(count, 2);
  ASSERT_EQ(env_->random_read_counter_.Read(), 2);

  // prefix specified, with blooms: 2 RAND I/Os
  // Seek
  DestroyAndReopen(&options);
  PrefixScanInit(this);
  count = 0;
  env_->random_read_counter_.Reset();
  ro.prefix = &prefix;
  iter = db_->NewIterator(ro);
  for (iter->Seek(key); iter->Valid(); iter->Next()) {
    assert(iter->key().starts_with(prefix));
    count++;
  }
  ASSERT_OK(iter->status());
  delete iter;
  ASSERT_EQ(count, 2);
  ASSERT_EQ(env_->random_read_counter_.Read(), 2);

  // no prefix specified: 11 RAND I/Os
  DestroyAndReopen(&options);
  PrefixScanInit(this);
  count = 0;
  env_->random_read_counter_.Reset();
  iter = db_->NewIterator(ReadOptions());
  for (iter->Seek(prefix); iter->Valid(); iter->Next()) {
    if (! iter->key().starts_with(prefix)) {
      break;
    }
    count++;
  }
  ASSERT_OK(iter->status());
  delete iter;
  ASSERT_EQ(count, 2);
  ASSERT_EQ(env_->random_read_counter_.Read(), 11);
  Close();
  delete options.filter_policy;
}

std::string MakeKey(unsigned int num) {
  char buf[30];
  snprintf(buf, sizeof(buf), "%016u", num);
  return std::string(buf);
}

void BM_LogAndApply(int iters, int num_base_files) {
  std::string dbname = test::TmpDir() + "/rocksdb_test_benchmark";
  ASSERT_OK(DestroyDB(dbname, Options()));

  DB* db = nullptr;
  Options opts;
  opts.create_if_missing = true;
  Status s = DB::Open(opts, dbname, &db);
  ASSERT_OK(s);
  ASSERT_TRUE(db != nullptr);

  delete db;
  db = nullptr;

  Env* env = Env::Default();

  port::Mutex mu;
  MutexLock l(&mu);

  InternalKeyComparator cmp(BytewiseComparator());
  Options options;
  EnvOptions sopt;
  VersionSet vset(dbname, &options, sopt, nullptr, &cmp);
  ASSERT_OK(vset.Recover());
  VersionEdit vbase;
  uint64_t fnum = 1;
  for (int i = 0; i < num_base_files; i++) {
    InternalKey start(MakeKey(2*fnum), 1, kTypeValue);
    InternalKey limit(MakeKey(2*fnum+1), 1, kTypeDeletion);
    vbase.AddFile(2, fnum++, 1 /* file size */, start, limit, 1, 1);
  }
  ASSERT_OK(vset.LogAndApply(&vbase, &mu));

  uint64_t start_micros = env->NowMicros();

  for (int i = 0; i < iters; i++) {
    VersionEdit vedit;
    vedit.DeleteFile(2, fnum);
    InternalKey start(MakeKey(2*fnum), 1, kTypeValue);
    InternalKey limit(MakeKey(2*fnum+1), 1, kTypeDeletion);
    vedit.AddFile(2, fnum++, 1 /* file size */, start, limit, 1, 1);
    vset.LogAndApply(&vedit, &mu);
  }
  uint64_t stop_micros = env->NowMicros();
  unsigned int us = stop_micros - start_micros;
  char buf[16];
  snprintf(buf, sizeof(buf), "%d", num_base_files);
  fprintf(stderr,
          "BM_LogAndApply/%-6s   %8d iters : %9u us (%7.0f us / iter)\n",
          buf, iters, us, ((float)us) / iters);
}

}  // namespace rocksdb

int main(int argc, char** argv) {
  if (argc > 1 && std::string(argv[1]) == "--benchmark") {
    rocksdb::BM_LogAndApply(1000, 1);
    rocksdb::BM_LogAndApply(1000, 100);
    rocksdb::BM_LogAndApply(1000, 10000);
    rocksdb::BM_LogAndApply(100, 100000);
    return 0;
  }

  return rocksdb::test::RunAllTests();
}<|MERGE_RESOLUTION|>--- conflicted
+++ resolved
@@ -764,12 +764,7 @@
   Status s = TryReopen(&options);
   ASSERT_EQ(s.IsInvalidArgument(), true);
   ASSERT_EQ(s.ToString(),
-<<<<<<< HEAD
-            "Corruption: VersionEdit: column family already has "
-            "more levels than specified");
-=======
             "Invalid argument: db has more levels than options.num_levels");
->>>>>>> 4e8321bf
 
   options.num_levels = 10;
   options.max_bytes_for_level_multiplier_additional.resize(10, 1);
